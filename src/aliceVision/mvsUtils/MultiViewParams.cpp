// This file is part of the AliceVision project.
// Copyright (c) 2017 AliceVision contributors.
// This Source Code Form is subject to the terms of the Mozilla Public License,
// v. 2.0. If a copy of the MPL was not distributed with this file,
// You can obtain one at https://mozilla.org/MPL/2.0/.

#include "MultiViewParams.hpp"
#include <aliceVision/sfmData/SfMData.hpp>
#include <aliceVision/system/Logger.hpp>
#include <aliceVision/mvsData/geometry.hpp>
#include <aliceVision/mvsData/Matrix3x4.hpp>
#include <aliceVision/mvsData/Pixel.hpp>
#include <aliceVision/mvsUtils/fileIO.hpp>
#include <aliceVision/mvsUtils/common.hpp>
#include <aliceVision/imageIO/image.hpp>
#include <aliceVision/numeric/numeric.hpp>
#include <aliceVision/multiview/projection.hpp>

#include <boost/filesystem.hpp>
#include <boost/accumulators/accumulators.hpp>
#include <boost/accumulators/statistics.hpp>
#include <boost/property_tree/ini_parser.hpp>
#include <boost/algorithm/string/split.hpp>
#include <boost/algorithm/string/classification.hpp>
#include <boost/lexical_cast.hpp>

#include <iostream>
#include <set>

namespace aliceVision {
namespace mvsUtils {

namespace fs = boost::filesystem;

<<<<<<< HEAD
MultiViewParams::MultiViewParams(const sfmData::SfMData& sfmData,
                                 const std::string& imagesFolder,
=======
void MultiViewParams::initFromConfigFile(const std::string& iniFile)
{
    boost::property_tree::ini_parser::read_ini(iniFile, _ini);
    // debug, dump the read ini file to cout
    // boost::property_tree::write_ini(std::cout, _ini);

    // initialize directory names
    const auto rootPath = bfs::path(iniFile).parent_path().string() + "/";
    mvDir = rootPath;
    prefix = _ini.get<std::string>("global.prefix", prefix);
    verbose = _ini.get<bool>("global.verbose", true);

    ncams = _ini.get<int>("global.ncams", 0);
    simThr = _ini.get<double>("global.simThr", 0.0);
    _imageExt = _ini.get<std::string>("global.imgExt", _imageExt);
    _useSil = _ini.get<bool>("global.use_silhouettes", _useSil);

    assert(ncams > 0);

    // load image uid and dimensions
    std::set<std::pair<int, int>> dimensions;
    {
        boost::optional<boost::property_tree::ptree&> cameras = _ini.get_child_optional("imageResolutions");
        if(!cameras)
        {
         throw std::runtime_error("Can't find images UID and dimensions in .ini file");
        }

        for (const auto v : *cameras)
        {
            const std::string values = v.second.get_value<std::string>();
            std::vector<std::string> valuesVec;
            boost::split(valuesVec, values, boost::algorithm::is_any_of("x"));
            if(valuesVec.size() != 2)
                throw std::runtime_error("Error when loading image sizes from INI file.");

            imageParams imgParams(std::stoi(v.first),
                                  boost::lexical_cast<int>(valuesVec[0]),
                                  boost::lexical_cast<int>(valuesVec[1]));

            _imagesParams.push_back(imgParams);
            dimensions.emplace(imgParams.width, imgParams.height);
        }
    }

    if(getNbCameras() != ncams)
        throw std::runtime_error("Incoherent number of cameras.");

    ALICEVISION_LOG_INFO("Found " << dimensions.size() << " image dimension(s): ");
    for(const auto& dim : dimensions)
        ALICEVISION_LOG_INFO(" - [" << dim.first << "x" << dim.second << "]");
}



MultiViewParams::MultiViewParams(const std::string& iniFile,
>>>>>>> f0ecb026
                                 const std::string& depthMapFolder,
                                 const std::string& depthMapFilterFolder,
                                 bool readFromDepthMaps,
                                 int downscale,
                                 StaticVector<CameraMatrices>* cameras)
    : _sfmData(sfmData)
    , _imagesFolder(imagesFolder + "/")
    , _depthMapFolder(depthMapFolder + "/")
    , _depthMapFilterFolder(depthMapFilterFolder + "/")
    , _processDownscale(downscale)
{
    CUDADeviceNo = userParams.get<int>("global.CUDADeviceNo", 0);
    verbose = userParams.get<bool>("global.verbose", true);
    simThr = userParams.get<double>("global.simThr", 0.0);
    _useSil = userParams.get<bool>("global.use_silhouettes", _useSil);

    // load image uid, path and dimensions
    {
        std::set<std::pair<int, int>> dimensions; // for print only
        int i = 0;
        for(const auto& viewPair : sfmData.getViews())
        {
          const sfmData::View& view = *(viewPair.second.get());

          if(!sfmData.isPoseAndIntrinsicDefined(&view))
            continue;

          std::string path = view.getImagePath();

          if(readFromDepthMaps)
          {
            path = getFileNameFromViewId(this, view.getViewId(), mvsUtils::EFileType::depthMap, 1);
          }
          else if(_imagesFolder != "/" && !_imagesFolder.empty() && fs::is_directory(_imagesFolder) && !fs::is_empty(_imagesFolder))
          {
            // find folder file extension
            const fs::recursive_directory_iterator end;
            const auto findIt = std::find_if(fs::recursive_directory_iterator(_imagesFolder), end,
                                     [&view](const fs::directory_entry& e) {
                                        return e.path().stem() == std::to_string(view.getViewId());
                                     });

            if(findIt == end)
              throw std::runtime_error("Cannot find image file " + std::to_string(view.getViewId()) + " in folder " + _imagesFolder);

            path = _imagesFolder + std::to_string(view.getViewId()) + findIt->path().extension().string();
          }

          dimensions.emplace(view.getWidth(), view.getHeight());
          _imagesParams.emplace_back(view.getViewId(), view.getWidth(), view.getHeight(), path);
          _imageIdsPerViewId[view.getViewId()] = i;
          ++i;
        }

        if(getNbCameras() <= 0)
            throw std::runtime_error("No defined camera found.");

        ALICEVISION_LOG_INFO("Found " << dimensions.size() << " image dimension(s): ");
        for(const auto& dim : dimensions)
            ALICEVISION_LOG_INFO("\t- [" << dim.first << "x" << dim.second << "]");
    }

    ncams = getNbCameras(); //TODO : always use getNbCameras() instead of ncams

    // Resize internal structures
    resizeCams(getNbCameras());

    for(int i = 0; i < getNbCameras(); ++i)
    {
        const ImageParams& imgParams = _imagesParams.at(i);

        oiio::ParamValueList metadata;
        imageIO::readImageMetadata(imgParams.path, metadata);

        const auto scaleIt = metadata.find("AliceVision:downscale");
        const auto pIt = metadata.find("AliceVision:P");

        // find image scale information
        if(scaleIt != metadata.end() && scaleIt->type() == oiio::TypeDesc::INT)
        {
            // use aliceVision image metadata
            _imagesScale.at(i) = scaleIt->get_int();
        }
        else
        {
            // use image dimension
            int w, h, channels;
            imageIO::readImageSpec(imgParams.path, w, h, channels);
            const int widthScale = imgParams.width / w;
            const int heightScale = imgParams.height / h;

            if((widthScale != 1) && (heightScale != 1))
                ALICEVISION_LOG_INFO("Reading '" << imgParams.path << "' x" << widthScale << "downscale from file dimension" << std::endl
                                                 << "\t- No 'AliceVision:downscale' metadata found.");

            if(widthScale != heightScale)
                throw std::runtime_error("Scale of file: '" + imgParams.path + "' is not uniform, check image dimension ratio.");

            _imagesScale.at(i) = widthScale;
        }

        FocK1K2Arr.at(i) = Point3d(-1.0, -1.0, -1.0);

        // load camera matrices
        if(cameras != nullptr)
        {
            // use constructor cameras input parameter
            camArr.at(i) = (*cameras)[i].P;
            KArr.at(i) = (*cameras)[i].K;
            RArr.at(i) = (*cameras)[i].R;
            CArr.at(i) = (*cameras)[i].C;
            iKArr.at(i) = (*cameras)[i].iK;
            iRArr.at(i) = (*cameras)[i].iR;
            iCamArr.at(i) = (*cameras)[i].iCam;
            FocK1K2Arr.at(i) = Point3d((*cameras)[i].f, (*cameras)[i].k1, (*cameras)[i].k2);
        }
        else if(pIt != metadata.end() && pIt->type() == oiio::TypeDesc(oiio::TypeDesc::DOUBLE, oiio::TypeDesc::MATRIX44))
        {
            ALICEVISION_LOG_DEBUG("Reading view " << getViewId(i) << " projection matrix from image metadata.");
            loadMatricesFromRawProjectionMatrix(i, static_cast<const double*>(pIt->data()));
        }
        else
        {
            // use P matrix file
            const std::string fileNameP = getFileNameFromIndex(this, i, EFileType::P);
            const std::string fileNameD = getFileNameFromIndex(this, i, EFileType::D);

            if(fs::exists(fileNameP), fs::exists(fileNameD))
            {
              ALICEVISION_LOG_DEBUG("Reading view " << getViewId(i) << " projection matrix from file '" << fileNameP << "'.");

              loadMatricesFromTxtFile(i, fileNameP, fileNameD);
            }
            else
            {
              ALICEVISION_LOG_DEBUG("Reading view " << getViewId(i) << " projection matrix from SfMData.");
              loadMatricesFromSfM(i);
            }
        }

        if(KArr[i].m11 > (float)(getWidth(i) * 100))
        {
            ALICEVISION_LOG_WARNING("Camera " << i << " at infinity. Setting to zero");

            KArr[i].m11 = getWidth(i) / 2;
            KArr[i].m12 = 0;
            KArr[i].m13 = getWidth(i) / 2;
            KArr[i].m21 = 0;
            KArr[i].m22 = getHeight(i) / 2;
            KArr[i].m23 = getHeight(i) / 2;
            KArr[i].m31 = 0;
            KArr[i].m32 = 0;
            KArr[i].m33 = 1;

            RArr[i].m11 = 1;
            RArr[i].m12 = 0;
            RArr[i].m13 = 0;
            RArr[i].m21 = 0;
            RArr[i].m22 = 1;
            RArr[i].m23 = 0;
            RArr[i].m31 = 0;
            RArr[i].m32 = 0;
            RArr[i].m33 = 1;

            iRArr[i].m11 = 1;
            iRArr[i].m12 = 0;
            iRArr[i].m13 = 0;
            iRArr[i].m21 = 0;
            iRArr[i].m22 = 1;
            iRArr[i].m23 = 0;
            iRArr[i].m31 = 0;
            iRArr[i].m32 = 0;
            iRArr[i].m33 = 1;

            iKArr[i] = KArr[i].inverse();
            iCamArr[i] = iRArr[i] * iKArr[i];
            CArr[i].x = 0.0;
            CArr[i].y = 0.0;
            CArr[i].z = 0.0;

            camArr[i] = KArr[i] * (RArr[i] | (Point3d(0.0, 0.0, 0.0) - RArr[i] * CArr[i]));
        }

        // find max width and max height
        _maxImageWidth = std::max(_maxImageWidth, imgParams.width);
        _maxImageHeight = std::max(_maxImageHeight, imgParams.height);
    }

    ALICEVISION_LOG_INFO("Overall maximum dimension: [" << _maxImageWidth << "x" << _maxImageHeight << "]");
}


void MultiViewParams::loadMatricesFromTxtFile(int index, const std::string& fileNameP, const std::string& fileNameD)
{
    if(!FileExists(fileNameP))
        throw std::runtime_error(std::string("mv_multiview_params: no such file: ") + fileNameP);

    FILE* f = fopen(fileNameP.c_str(), "r");
    char fc;
    fscanf(f, "%c", &fc);
    if(fc == 'C') // FURUKAWA'S PROJCTION MATRIX FILE FORMAT
    {
        fscanf(f, "%c", &fc);   // O
        fscanf(f, "%c", &fc);   // N
        fscanf(f, "%c", &fc);   // T
        fscanf(f, "%c", &fc);   // O
        fscanf(f, "%c", &fc);   // U
        fscanf(f, "%c\n", &fc); // R
    }
    else
    {
        fclose(f);
        f = fopen(fileNameP.c_str(), "r");
    }

    Matrix3x4& pMatrix = camArr.at(index);

    pMatrix = load3x4MatrixFromFile(f);
    fclose(f);

    // apply scale to camera matrix (camera matrix is scale 1)
    const int imgScale = _imagesScale.at(index) * _processDownscale;
    for(int i=0; i< 8; ++i)
      pMatrix.m[i] /= static_cast<double>(imgScale);

    pMatrix.decomposeProjectionMatrix(KArr[index], RArr[index], CArr[index]);
    iKArr[index] = KArr[index].inverse();
    iRArr[index] = RArr[index].inverse();
    iCamArr[index] = iRArr[index] * iKArr[index];

    if(FileExists(fileNameD))
    {
        FILE* f = fopen(fileNameD.c_str(), "r");
        fscanf(f, "%f %f %f", &FocK1K2Arr[index].x, &FocK1K2Arr[index].y, &FocK1K2Arr[index].z);
        fclose(f);
    }
}

void MultiViewParams::loadMatricesFromRawProjectionMatrix(int index, const double* rawProjMatix)
{
  Matrix3x4& pMatrix = camArr.at(index);
  std::copy_n(rawProjMatix, 12, pMatrix.m);

  // apply scale to camera matrix (camera matrix is scale 1)
  const int imgScale = _imagesScale.at(index) * _processDownscale;
  for(int i = 0; i < 8; ++i)
      pMatrix.m[i] /= static_cast<double>(imgScale);

  pMatrix.decomposeProjectionMatrix(KArr.at(index), RArr.at(index), CArr.at(index));
  iKArr.at(index) = KArr.at(index).inverse();
  iRArr.at(index) = RArr.at(index).inverse();
  iCamArr.at(index) = iRArr.at(index) * iKArr.at(index);
}

void MultiViewParams::loadMatricesFromSfM(int index)
{
  using RowMatrixXd = Eigen::Matrix<double, Eigen::Dynamic, Eigen::Dynamic, Eigen::RowMajor>;

  const sfmData::View& view = *(_sfmData.getViews().at(getViewId(index)));
  sfmData::Intrinsics::const_iterator intrinsicIt = _sfmData.getIntrinsics().find(view.getIntrinsicId());
  const Mat34 P = intrinsicIt->second.get()->get_projective_equivalent(_sfmData.getPose(view).getTransform());
  std::vector<double> vP(P.size());
  Eigen::Map<RowMatrixXd>(vP.data(), P.rows(), P.cols()) = P;

  loadMatricesFromRawProjectionMatrix(index, vP.data());
}

MultiViewParams::~MultiViewParams()
{}

const std::map<std::string, std::string>& MultiViewParams::getMetadata(int index) const
{
  return _sfmData.getViews().at(getViewId(index))->getMetadata();
}

bool MultiViewParams::is3DPointInFrontOfCam(const Point3d* X, int rc) const
{
    Point3d XT = camArr[rc] * (*X);

    return XT.z >= 0;
}

void MultiViewParams::getMinMaxMidNbDepth(int index, float& min, float& max, float& mid, std::size_t& nbDepths, float percentile) const
{
  using namespace boost::accumulators;

  const std::size_t cacheSize =  1000;
  accumulator_set<float, stats<tag::tail_quantile<left>>>  accDistanceMin(tag::tail<left>::cache_size = cacheSize);
  accumulator_set<float, stats<tag::tail_quantile<right>>> accDistanceMax(tag::tail<right>::cache_size = cacheSize);

  const IndexT viewId = getViewId(index);

  ALICEVISION_LOG_DEBUG("Compute min/max/mid/nb depth for view id: " << viewId);

  OrientedPoint cameraPlane;
  cameraPlane.p = CArr[index];
  cameraPlane.n = iRArr[index] * Point3d(0.0, 0.0, 1.0);
  cameraPlane.n = cameraPlane.n.normalize();

  Point3d midDepthPoint = Point3d();
  nbDepths = 0;

  for(const auto& landmarkPair : _sfmData.getLandmarks())
  {
    const sfmData::Landmark& landmark = landmarkPair.second;
    const Point3d point(landmark.X(0), landmark.X(1), landmark.X(2));

    for(const auto& observationPair : landmark.observations)
    {
      if(observationPair.first == viewId)
      {
        const float distance = static_cast<float>(pointPlaneDistance(point, cameraPlane.p, cameraPlane.n));
        accDistanceMin(distance);
        accDistanceMax(distance);
        midDepthPoint = midDepthPoint + point;
        ++nbDepths;
      }
    }
  }

  min = quantile(accDistanceMin, quantile_probability = 1.0 - percentile);
  max = quantile(accDistanceMax, quantile_probability = percentile);
  midDepthPoint = midDepthPoint / static_cast<float>(nbDepths);
  mid = pointPlaneDistance(midDepthPoint, cameraPlane.p, cameraPlane.n);
}

void MultiViewParams::getPixelFor3DPoint(Point2d* out, const Point3d& X, int rc) const
{
    getPixelFor3DPoint(out, X, camArr[rc]);
}

void MultiViewParams::getPixelFor3DPoint(Point2d* out, const Point3d& X, const Matrix3x4& P) const
{
    Point3d XT = P * X;

    if(XT.z <= 0)
    {
        out->x = -1.0;
        out->y = -1.0;
    }
    else
    {
        out->x = XT.x / XT.z;
        out->y = XT.y / XT.z;
    }
}

void MultiViewParams::getPixelFor3DPoint(Pixel* out, const Point3d& X, int rc) const
{
    Point3d XT = camArr[rc] * X;

    if(XT.z <= 0)
    {
        out->x = -1;
        out->y = -1;
    }
    else
    {
        //+0.5 is IMPORTANT
        out->x = (int)floor(XT.x / XT.z + 0.5);
        out->y = (int)floor(XT.y / XT.z + 0.5);
    }
}

/**
 * @brief size in 3d space of one pixel at the 3d point depth.
 * @param[in] x0 3d point
 * @param[in] cam camera index
 */
double MultiViewParams::getCamPixelSize(const Point3d& x0, int cam) const
{
    Point2d pix;
    getPixelFor3DPoint(&pix, x0, cam);
    pix.x = pix.x + 1.0;
    Point3d vect = iCamArr[cam] * pix;

    vect = vect.normalize();
    return pointLineDistance3D(x0, CArr[cam], vect);
}

double MultiViewParams::getCamPixelSize(const Point3d& x0, int cam, float d) const
{
    if(d == 0.0f)
    {
        return 0.0f;
    }

    Point2d pix;
    getPixelFor3DPoint(&pix, x0, cam);
    pix.x = pix.x + d;
    Point3d vect = iCamArr[cam] * pix;

    vect = vect.normalize();
    return pointLineDistance3D(x0, CArr[cam], vect);
}

/**
* @brief Return the size of a pixel in space with an offset
* of "d" pixels in the target camera (along the epipolar line).
*/
double MultiViewParams::getCamPixelSizeRcTc(const Point3d& p, int rc, int tc, float d) const
{
    if(d == 0.0f)
    {
        return 0.0f;
    }

    Point3d p1 = CArr[rc] + (p - CArr[rc]) * 0.1f;
    Point2d rpix;
    getPixelFor3DPoint(&rpix, p, rc);

    Point2d pFromTar, pToTar;
    getTarEpipolarDirectedLine(&pFromTar, &pToTar, rpix, rc, tc, this);
    // A vector of 1 pixel length on the epipolar line in tc camera
    // of the 3D point p projected in camera rc.
    Point2d pixelVect = ((pToTar - pFromTar).normalize()) * d;
    // tpix is the point p projected in camera tc
    Point2d tpix;
    getPixelFor3DPoint(&tpix, p, tc);
    // tpix1 is tpix with an offset of d pixels along the epipolar line
    Point2d tpix1 = tpix + pixelVect * d;

    if(!triangulateMatch(p1, rpix, tpix1, rc, tc, this))
    {
        // Fallback to compute the pixel size using only the rc camera
        return getCamPixelSize(p, rc, d);
    }
    // Return the 3D distance between the original point and the newly triangulated one
    return (p - p1).size();
}

double MultiViewParams::getCamPixelSizePlaneSweepAlpha(const Point3d& p, int rc, int tc, int scale, int step) const
{
    double splaneSeweepAlpha = (double)(scale * step);
    // Compute the 3D volume defined by N pixels in the target camera.
    // We use an offset of splaneSeweepAlpha pixels along the epipolar line
    // (defined by p and the reference camera center) on the target camera.
    double avRcTc = getCamPixelSizeRcTc(p, rc, tc, splaneSeweepAlpha);
    // Compute the 3D volume defined by N pixels in the reference camera
    double avRc = getCamPixelSize(p, rc, splaneSeweepAlpha);
    // Return the average of the pixelSize in rc and tc cameras.
    return (avRcTc + avRc) * 0.5;
}

double MultiViewParams::getCamPixelSizePlaneSweepAlpha(const Point3d& p, int rc, StaticVector<int>* tcams, int scale,
                                                      int step) const
{
    //float av1 = 0.0f;
    double avmax = 0.0;
    for(int c = 0; c < tcams->size(); c++)
    {
        double dpxs = getCamPixelSizePlaneSweepAlpha(p, rc, (*tcams)[c], scale, step);
        //av1 += dpxs;
        avmax = std::max(avmax, dpxs);
    }
    //av1 /= (float)(tcams->size());
    // return av1;
    return avmax;
}

double MultiViewParams::getCamsMinPixelSize(const Point3d& x0, StaticVector<int>& tcams) const
{
    if(tcams.empty())
    {
        return 0.0f;
    }
    double minPixSize = 1000000000.0;
    for(int ci = 0; ci < (int)tcams.size(); ci++)
    {
        double pixSize = getCamPixelSize(x0, (int)tcams[ci]);
        if(minPixSize > pixSize)
        {
            minPixSize = pixSize;
        }
    }

    return minPixSize;
}

bool MultiViewParams::isPixelInImage(const Pixel& pix, int d, int camId) const
{
    return ((pix.x >= d) && (pix.x < getWidth(camId) - d) && (pix.y >= d) && (pix.y < getHeight(camId) - d));
}
bool MultiViewParams::isPixelInImage(const Pixel& pix, int camId) const
{
    return ((pix.x >= g_border) && (pix.x < getWidth(camId) - g_border) &&
            (pix.y >= g_border) && (pix.y < getHeight(camId) - g_border));
}

bool MultiViewParams::isPixelInImage(const Point2d& pix, int camId) const
{
    return isPixelInImage(Pixel(pix), camId);
}

void MultiViewParams::decomposeProjectionMatrix(Point3d& Co, Matrix3x3& Ro, Matrix3x3& iRo, Matrix3x3& Ko,
                                                Matrix3x3& iKo, Matrix3x3& iPo, const Matrix3x4& P) const
{
    P.decomposeProjectionMatrix(Ko, Ro, Co);
    iKo = Ko.inverse();
    iRo = Ro.inverse();
    iPo = iRo * iKo;
}

} // namespace mvsUtils
} // namespace aliceVision<|MERGE_RESOLUTION|>--- conflicted
+++ resolved
@@ -32,67 +32,8 @@
 
 namespace fs = boost::filesystem;
 
-<<<<<<< HEAD
 MultiViewParams::MultiViewParams(const sfmData::SfMData& sfmData,
                                  const std::string& imagesFolder,
-=======
-void MultiViewParams::initFromConfigFile(const std::string& iniFile)
-{
-    boost::property_tree::ini_parser::read_ini(iniFile, _ini);
-    // debug, dump the read ini file to cout
-    // boost::property_tree::write_ini(std::cout, _ini);
-
-    // initialize directory names
-    const auto rootPath = bfs::path(iniFile).parent_path().string() + "/";
-    mvDir = rootPath;
-    prefix = _ini.get<std::string>("global.prefix", prefix);
-    verbose = _ini.get<bool>("global.verbose", true);
-
-    ncams = _ini.get<int>("global.ncams", 0);
-    simThr = _ini.get<double>("global.simThr", 0.0);
-    _imageExt = _ini.get<std::string>("global.imgExt", _imageExt);
-    _useSil = _ini.get<bool>("global.use_silhouettes", _useSil);
-
-    assert(ncams > 0);
-
-    // load image uid and dimensions
-    std::set<std::pair<int, int>> dimensions;
-    {
-        boost::optional<boost::property_tree::ptree&> cameras = _ini.get_child_optional("imageResolutions");
-        if(!cameras)
-        {
-         throw std::runtime_error("Can't find images UID and dimensions in .ini file");
-        }
-
-        for (const auto v : *cameras)
-        {
-            const std::string values = v.second.get_value<std::string>();
-            std::vector<std::string> valuesVec;
-            boost::split(valuesVec, values, boost::algorithm::is_any_of("x"));
-            if(valuesVec.size() != 2)
-                throw std::runtime_error("Error when loading image sizes from INI file.");
-
-            imageParams imgParams(std::stoi(v.first),
-                                  boost::lexical_cast<int>(valuesVec[0]),
-                                  boost::lexical_cast<int>(valuesVec[1]));
-
-            _imagesParams.push_back(imgParams);
-            dimensions.emplace(imgParams.width, imgParams.height);
-        }
-    }
-
-    if(getNbCameras() != ncams)
-        throw std::runtime_error("Incoherent number of cameras.");
-
-    ALICEVISION_LOG_INFO("Found " << dimensions.size() << " image dimension(s): ");
-    for(const auto& dim : dimensions)
-        ALICEVISION_LOG_INFO(" - [" << dim.first << "x" << dim.second << "]");
-}
-
-
-
-MultiViewParams::MultiViewParams(const std::string& iniFile,
->>>>>>> f0ecb026
                                  const std::string& depthMapFolder,
                                  const std::string& depthMapFilterFolder,
                                  bool readFromDepthMaps,
@@ -104,7 +45,6 @@
     , _depthMapFilterFolder(depthMapFilterFolder + "/")
     , _processDownscale(downscale)
 {
-    CUDADeviceNo = userParams.get<int>("global.CUDADeviceNo", 0);
     verbose = userParams.get<bool>("global.verbose", true);
     simThr = userParams.get<double>("global.simThr", 0.0);
     _useSil = userParams.get<bool>("global.use_silhouettes", _useSil);
