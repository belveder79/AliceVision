--- conflicted
+++ resolved
@@ -407,23 +407,10 @@
     deleteArrayOfArrays<float>(&alldepths);
 }
 
-<<<<<<< HEAD
-=======
-void SemiGlobalMatchingRc::getSubDepthsForTCam( int tcamid, std::vector<float>& out )
-{
-    out.resize(_depthsTcamsLimits[tcamid].y);
-
-    for(int i = 0; i<_depthsTcamsLimits[tcamid].y; i++ )
-    {
-        out[i] = (*_depths)[_depthsTcamsLimits[tcamid].x + i];
-    }
-}
-
->>>>>>> f3339444
 bool SemiGlobalMatchingRc::sgmrc(bool checkIfExists)
 {
     if(_sp->mp->verbose)
-      ALICEVISION_LOG_DEBUG("SGM (rc: " << (_rc + 1) << " / " << _sp->mp->ncams << ")");
+      ALICEVISION_LOG_DEBUG("SGM (_rc: " << (_rc + 1) << " / " << _sp->mp->ncams << ")");
 
     if(_sgmTCams.size() == 0)
     {
@@ -438,18 +425,11 @@
 
     long tall = clock();
 
-<<<<<<< HEAD
-    const int volDimX = w;
-    const int volDimY = h;
-    const int volDimZ = depths->size();
-=======
     const int volDimX = _width;
     const int volDimY = _height;
     const int volDimZ = _depths->size();
-    float volumeMBinGPUMem = 0.0f;
->>>>>>> f3339444
-
-    sp->cps.cameraToDevice( rc, tcams );
+
+    _sp->cps.cameraToDevice( _rc, _sgmTCams );
 
 //
 // FORCE_ZDIM_LIMIT exists only to test volume slicing for low-memory CUDA cards
@@ -459,9 +439,9 @@
 #undef  FORCE_ZDIM_LIMIT
 #ifndef FORCE_ZDIM_LIMIT
     const long gpu_bytes_reqd_per_plane = volDimX * volDimY * sizeof(float) * 2; // safety margin 100%
-    const long gpu_bytes_free = sp->cps.getDeviceMemoryInfo().x * 1024 * 1024;
-    int        zDimsAtATime = depths->size();
-    const int  camsAtATime  = tcams.size();
+    const long gpu_bytes_free = _sp->cps.getDeviceMemoryInfo().x * 1024 * 1024;
+    int        zDimsAtATime = _depths->size();
+    const int  camsAtATime  = _sgmTCams.size();
     if( gpu_bytes_reqd_per_plane * zDimsAtATime * camsAtATime > gpu_bytes_free )
     {
         while( zDimsAtATime > 1 && gpu_bytes_reqd_per_plane * zDimsAtATime * camsAtATime > gpu_bytes_free )
@@ -469,7 +449,7 @@
             zDimsAtATime /= 2;
         }
     }
-    if(sp->mp->verbose)
+    if(_sp->mp->verbose)
         ALICEVISION_LOG_DEBUG("bytes free on GPU: " << gpu_bytes_free
                            << "(" << (int)(gpu_bytes_free/1024.0f/1024.0f) << " MB)"<< std::endl
                            << "    estimated req'd bytes/plane: " << gpu_bytes_reqd_per_plane << std::endl
@@ -490,116 +470,73 @@
         _sp->cps.getSilhoueteMap(rcSilhoueteMap, _scale, _step, _sp->silhouetteMaskColor, _rc);
     }
 
-    if(sp->mp->verbose)
-    {
-<<<<<<< HEAD
+    if(_sp->mp->verbose)
+    {
         std::ostringstream ostr;
         ostr << "In " << __FUNCTION__ << std::endl
-             << "    rc camera " << rc << " has depth " << depths->size() << std::endl;
-        for( int c = 0; c < tcams.size(); c++ )
-            ostr << "    tc camera " << tcams[c]
-                 << " uses " << depthsTcamsLimits[c].y << " depths" << std::endl;
+             << "    _rc camera " << _rc << " has depth " << _depths->size() << std::endl;
+        for( int c = 0; c < _sgmTCams.size(); c++ )
+            ostr << "    tc camera " << _sgmTCams[c]
+                 << " uses " << _depthsTcamsLimits[c].y << " depths" << std::endl;
 
         ALICEVISION_LOG_DEBUG( ostr.str() );
     }
 
     std::vector<StaticVector<unsigned char> > simVolume;
-    simVolume.resize( tcams.size() );
+    simVolume.resize( _sgmTCams.size() );
 
     /* request this device to allocate
      *   (max_img - 1) * X * Y * dims_at_a_time * sizeof(float)
      * of device memory.
      */
-    if(sp->mp->verbose)
+    if(_sp->mp->verbose)
     {
         int devid;
         cudaGetDevice( &devid );
-        ALICEVISION_LOG_DEBUG( "Allocating " << tcams.size()
+        ALICEVISION_LOG_DEBUG( "Allocating " << _sgmTCams.size()
             << " times " << volDimX << " " << volDimY << " "
             << zDimsAtATime << " on device " << devid );
     }
     std::vector<CudaDeviceMemoryPitched<float, 3>*> volume_tmp_on_gpu;
-    sp->cps.allocTempVolume( volume_tmp_on_gpu,
-                             tcams.size(),
+    _sp->cps.allocTempVolume( volume_tmp_on_gpu,
+                             _sgmTCams.size(),
                              volDimX,
                              volDimY,
                              zDimsAtATime );
 
-    std::vector<int> index_set( tcams.size() );
-    for(int c = 0; c < tcams.size(); c++)
+    std::vector<int> index_set( _sgmTCams.size() );
+    for(int c = 0; c < _sgmTCams.size(); c++)
     {
         index_set[c] = c;
-=======
-        std::vector<float> subDepths;
-        getSubDepthsForTCam(0, subDepths);
-        SemiGlobalMatchingRcTc srt(subDepths, _rc, _sgmTCams[0], _scale, _step, _sp, rcSilhoueteMap);
-        simVolume = srt.computeDepthSimMapVolume(volumeMBinGPUMem, _sgmWsh, _sgmGammaC, _sgmGammaP);
-    }
-
-    // recompute to all depths
-    volumeMBinGPUMem = ((volumeMBinGPUMem / (float)_depthsTcamsLimits[0].y) * (float)volDimZ);
-
-    SemiGlobalMatchingVolume* svol = new SemiGlobalMatchingVolume(volumeMBinGPUMem, volDimX, volDimY, volDimZ, _sp);
-    svol->copyVolume(simVolume, _depthsTcamsLimits[0].x, _depthsTcamsLimits[0].y);
-    delete simVolume;
-
-    for(int c = 1; c < _sgmTCams.size(); c++)
-    {
-        std::vector<float> subDepths;
-        getSubDepthsForTCam(c, subDepths);
-        SemiGlobalMatchingRcTc* srt = new SemiGlobalMatchingRcTc(subDepths, _rc, _sgmTCams[c], _scale, _step, _sp, rcSilhoueteMap);
-        simVolume = srt->computeDepthSimMapVolume(volumeMBinGPUMem, _sgmWsh, _sgmGammaC, _sgmGammaP);
-        delete srt;
-        svol->addVolumeSecondMin(simVolume,_depthsTcamsLimits[c].x,_depthsTcamsLimits[c].y);
-        delete simVolume;
->>>>>>> f3339444
     }
     SemiGlobalMatchingRcTc srt( index_set,
-                                depths->getData(),
-                                depthsTcamsLimits.getData(),
-                                rc, tcams, scale, step, zDimsAtATime, sp, rcSilhoueteMap );
-    srt.computeDepthSimMapVolume( simVolume, volume_tmp_on_gpu, wsh, gammaC, gammaP );
-
-    sp->cps.freeTempVolume( volume_tmp_on_gpu );
+                                _depths->getData(),
+                                _depthsTcamsLimits.getData(),
+                                _rc, _sgmTCams, _scale, _step, zDimsAtATime, _sp, rcSilhoueteMap );
+    srt.computeDepthSimMapVolume( simVolume, volume_tmp_on_gpu, _sgmWsh, _sgmGammaC, _sgmGammaP );
+
+    _sp->cps.freeTempVolume( volume_tmp_on_gpu );
 
     index_set.erase( index_set.begin() );
-    SemiGlobalMatchingVolume svol( volDimX, volDimY, volDimZ, zDimsAtATime, sp );
-    svol.copyVolume( simVolume[0], depthsTcamsLimits[0] );
-    svol.addVolumeSecondMin( index_set, simVolume, depthsTcamsLimits );
-
-<<<<<<< HEAD
+    SemiGlobalMatchingVolume svol( volDimX, volDimY, volDimZ, zDimsAtATime, _sp );
+    svol.copyVolume( simVolume[0], _depthsTcamsLimits[0] );
+    svol.addVolumeSecondMin( index_set, simVolume, _depthsTcamsLimits );
+
     // Reduction of 'volume' (X, Y, Z) into 'volumeStepZ' (X, Y, Z/step)
     svol.cloneVolumeSecondStepZ();
 
     // Filter on the 3D volume to weight voxels based on their neighborhood strongness.
     // So it downweights local minimums that are not supported by their neighborhood.
-    if(sp->doSGMoptimizeVolume) // this is here for experimental reason ... to show how SGGC work on non
+    if(_sp->doSGMoptimizeVolume) // this is here for experimental reason ... to show how SGGC work on non
                                 // optimized depthmaps ... it must equals to true in normal case
     {
-        svol.SGMoptimizeVolumeStepZ(rc, step, scale);
+        svol.SGMoptimizeVolumeStepZ(_rc, _step, _scale);
     }
 
     // For each pixel: choose the voxel with the minimal similarity value
     int zborder = 2;
-    StaticVector<IdValue>* volumeBestIdVal = svol.getOrigVolumeBestIdValFromVolumeStepZ(zborder);
+    _volumeBestIdVal = svol.getOrigVolumeBestIdValFromVolumeStepZ(zborder);
     svol.freeMem();
-=======
-    // reduction of 'volume' (X, Y, Z) into 'volumeStepZ' (X, Y, Z/step)
-    svol->cloneVolumeSecondStepZ();
-
-    // filter on the 3D volume to weight voxels based on their neighborhood strongness.
-    // so it downweights local minimums that are not supported by their neighborhood.
-    // this is here for experimental reason ... to show how SGGC work on non
-    // optimized depthmaps ... it must equals to true in normal case
-    if(_sp->doSGMoptimizeVolume)
-        svol->SGMoptimizeVolumeStepZ(_rc, _step, 0, 0, _scale);
-
-    // for each pixel: choose the voxel with the minimal similarity value
-    const int zborder = 2;
-    _volumeBestIdVal = svol->getOrigVolumeBestIdValFromVolumeStepZ(zborder);
-
-    delete svol;
->>>>>>> f3339444
 
     if(rcSilhoueteMap != nullptr)
     {
@@ -615,7 +552,7 @@
         rcSilhoueteMap = nullptr;
     }
 
-    mvsUtils::printfElapsedTime(tall, "SGM (rc: " + mvsUtils::num2str(_rc) + " / " + mvsUtils::num2str(_sp->mp->ncams) + ")");
+    mvsUtils::printfElapsedTime(tall, "SGM (_rc: " + mvsUtils::num2str(_rc) + " / " + mvsUtils::num2str(_sp->mp->ncams) + ")");
 
     if(_sp->exportIntermediateResults)
     {
