// Copyright (c) 2014 Pierre MOULON.

// This Source Code Form is subject to the terms of the Mozilla Public
// License, v. 2.0. If a copy of the MPL was not distributed with this
// file, You can obtain one at http://mozilla.org/MPL/2.0/.

#pragma once

#include "openMVG/types.hpp"
#include "openMVG/stl/split.hpp"
#include "openMVG/sfm/sfm_data.hpp"

#include <set>
#include <iostream>
#include <fstream>
#include <sstream>
#include <algorithm>

namespace openMVG {

/// Generate all the (I,J) pairs of the upper diagonal of the NxN matrix
static Pair_Set exhaustivePairs(const sfm::Views& views, int rangeStart=-1, int rangeSize=0)
{
  Pair_Set pairs;
  sfm::Views::const_iterator itA = views.begin();
  sfm::Views::const_iterator itAEnd = views.end();

  // If we have a rangeStart, only compute the matching for (rangeStart, X).
  if(rangeStart != -1 && rangeSize != 0)
  {
    if(rangeStart >= views.size())
      return pairs;
    std::advance(itA, rangeStart);
    itAEnd = views.begin();
    std::advance(itAEnd, std::min(std::size_t(rangeStart+rangeSize), views.size()));
  }
  
  for(; itA != itAEnd; ++itA)
  {
    sfm::Views::const_iterator itB = itA;
    std::advance(itB, 1);
    for(; itB != views.end(); ++itB)
      pairs.insert(std::make_pair(itA->first, itB->first));
  }
  return pairs;
}

/// Generate the pairs that have a distance inferior to the overlapSize
/// Usable to match video sequence
static Pair_Set contiguousWithOverlap(const sfm::Views& views, const size_t overlapSize, int rangeStart=-1, int rangeSize=0)
{
  Pair_Set pairs;
  sfm::Views::const_iterator itA = views.begin();
  sfm::Views::const_iterator itAEnd = views.end();

  // If we have a rangeStart, only compute the matching for (rangeStart, X).
  if(rangeStart != -1 && rangeSize != 0)
  {
    if(rangeStart >= views.size())
      return pairs;
    std::advance(itA, rangeStart);
    itAEnd = views.begin();
    std::advance(itAEnd, std::min(std::size_t(rangeStart+rangeSize), views.size()));
  }
  
  for(; itA != itAEnd; ++itA)
  {
    sfm::Views::const_iterator itB = itA;
    std::advance(itB, 1);
    sfm::Views::const_iterator itBEnd = itA;
<<<<<<< HEAD
    if(std::distance(itBEnd, views.end()) < 1 + overlapSize)
      break;
    std::advance(itBEnd, 1 + overlapSize);
=======
    std::size_t advanceSize = overlapSize;
    if(std::distance(itBEnd, views.end()) < 1 + overlapSize)
    {
      advanceSize = std::distance(itBEnd, views.end()) - 1;
    }
    std::advance(itBEnd, 1 + advanceSize);
>>>>>>> f3a47c15
    
    for(; itB != views.end() && itB != itBEnd; ++itB)
      pairs.insert(std::make_pair(itA->first, itB->first));
  }
  return pairs;
}

/// Load a set of Pair_Set from a file
/// I J K L (pair that link I)
static bool loadPairs(
     const std::string &sFileName, // filename of the list file,
     Pair_Set & pairs,
     int rangeStart=-1,
     int rangeSize=0)
{
  std::ifstream in(sFileName.c_str());
  if(!in.is_open())
  {
    std::cerr << std::endl
      << "loadPairs: Impossible to read the specified file: \"" << sFileName << "\"." << std::endl;
    return false;
  }
  std::size_t nbLine = 0;
  std::string sValue;
  std::vector<std::string> vec_str;
  for(; std::getline( in, sValue ); ++nbLine)
  {
    if(rangeStart != -1 && rangeSize != 0)
    {
      if(nbLine < rangeStart)
        continue;
      if(nbLine >= rangeStart + rangeSize)
        break;
    }
    vec_str.clear();
    stl::split(sValue, " ", vec_str);
    const size_t str_size = vec_str.size();
    if (str_size < 2)
    {
      std::cerr << "loadPairs: Invalid input file: \"" << sFileName << "\"." << std::endl;
      return false;
    }
    std::stringstream oss;
    oss.clear(); oss.str(vec_str[0]);
    size_t I, J;
    oss >> I;
    for(size_t i=1; i<str_size ; ++i)
    {
      oss.clear(); oss.str(vec_str[i]);
      oss >> J;
      if( I == J )
      {
        std::cerr << "loadPairs: Invalid input file. Image " << I << " see itself. File: \"" << sFileName << "\"." << std::endl;
        return false;
      }
      Pair pairToInsert = (I < J) ? std::make_pair(I, J) : std::make_pair(J, I);
      if(pairs.find(pairToInsert) != pairs.end())
      {
        // There is no reason to have the same image pair twice in the list of image pairs to match.
        std::cerr << "loadPairs: Image pair " << I << ", " << J << " already added. File: \"" << sFileName << "\"." << std::endl;
      }
      pairs.insert(pairToInsert);
    }
  }
  in.close();
  return true;
}

/// Save a set of Pair_Set to a file (one pair per line)
/// I J
/// I K
/// ...
static bool savePairs(const std::string &sFileName, const Pair_Set & pairs)
{
  std::ofstream outStream(sFileName.c_str());
  if(!outStream.is_open())  {
    std::cerr << std::endl
      << "savePairs: Impossible to open the output specified file: \"" << sFileName << "\"." << std::endl;
    return false;
  }
  for (Pair_Set::const_iterator iterP = pairs.begin();
    iterP != pairs.end(); ++iterP)
  {
    outStream << iterP->first << ' ' << iterP->second << '\n';
  }
  bool bOk = !outStream.bad();
  outStream.close();
  return bOk;
}

}; // namespace openMVG<|MERGE_RESOLUTION|>--- conflicted
+++ resolved
@@ -68,18 +68,12 @@
     sfm::Views::const_iterator itB = itA;
     std::advance(itB, 1);
     sfm::Views::const_iterator itBEnd = itA;
-<<<<<<< HEAD
-    if(std::distance(itBEnd, views.end()) < 1 + overlapSize)
-      break;
-    std::advance(itBEnd, 1 + overlapSize);
-=======
     std::size_t advanceSize = overlapSize;
     if(std::distance(itBEnd, views.end()) < 1 + overlapSize)
     {
       advanceSize = std::distance(itBEnd, views.end()) - 1;
     }
     std::advance(itBEnd, 1 + advanceSize);
->>>>>>> f3a47c15
     
     for(; itB != views.end() && itB != itBEnd; ++itB)
       pairs.insert(std::make_pair(itA->first, itB->first));
