
// Copyright (c) 2015 Pierre MOULON.

// This Source Code Form is subject to the terms of the Mozilla Public
// License, v. 2.0. If a copy of the MPL was not distributed with this
// file, You can obtain one at http://mozilla.org/MPL/2.0/.


#include "openMVG/sfm/pipelines/sequential/sequential_SfM.hpp"
#include "openMVG/sfm/pipelines/sfm_robust_model_estimation.hpp"
#include "openMVG/sfm/sfm_data_io.hpp"
#include "openMVG/sfm/sfm_data_BA_ceres.hpp"
#include "openMVG/sfm/sfm_data_filters.hpp"
#include "openMVG/sfm/pipelines/localization/SfM_Localizer.hpp"

#include "openMVG/matching/indMatch.hpp"
#include "openMVG/multiview/essential.hpp"
#include "openMVG/multiview/triangulation.hpp"
#include "openMVG/multiview/triangulation_nview.hpp"
#include "openMVG/graph/connectedComponent.hpp"
#include "openMVG/stl/stl.hpp"
#include "openMVG/system/timer.hpp"

#include "third_party/htmlDoc/htmlDoc.hpp"
#include "third_party/progress/progress.hpp"

#ifdef _MSC_VER
#pragma warning( once : 4267 ) //warning C4267: 'argument' : conversion from 'size_t' to 'const int', possible loss of data
#endif

namespace openMVG {
namespace sfm {

using namespace openMVG::geometry;
using namespace openMVG::cameras;

SequentialSfMReconstructionEngine::SequentialSfMReconstructionEngine(
  const SfM_Data & sfm_data,
  const std::string & soutDirectory,
  const std::string & sloggingFile)
  : ReconstructionEngine(sfm_data, soutDirectory),
    _sLoggingFile(sloggingFile),
    _initialpair(Pair(0,0)),
    _camType(EINTRINSIC(PINHOLE_CAMERA_RADIAL3))
{
  if (!_sLoggingFile.empty())
  {
    // setup HTML logger
    _htmlDocStream = std::make_shared<htmlDocument::htmlDocumentStream>("SequentialReconstructionEngine SFM report.");
    _htmlDocStream->pushInfo(
      htmlDocument::htmlMarkup("h1", std::string("SequentialSfMReconstructionEngine")));
    _htmlDocStream->pushInfo("<hr>");

    _htmlDocStream->pushInfo( "Dataset info:");
    _htmlDocStream->pushInfo( "Views count: " +
      htmlDocument::toString( sfm_data.GetViews().size()) + "<br>");
  }
  // Init remaining image list
  for (Views::const_iterator itV = sfm_data.GetViews().begin();
    itV != sfm_data.GetViews().end(); ++itV)
  {
    _set_remainingViewId.insert(itV->second.get()->id_view);
  }
}

SequentialSfMReconstructionEngine::~SequentialSfMReconstructionEngine()
{
  if (!_sLoggingFile.empty())
  {
    // Save the reconstruction Log
    std::ofstream htmlFileStream(_sLoggingFile.c_str());
    htmlFileStream << _htmlDocStream->getDoc();
  }
}

void SequentialSfMReconstructionEngine::SetFeaturesProvider(Features_Provider * provider)
{
  _features_provider = provider;
}

void SequentialSfMReconstructionEngine::SetMatchesProvider(Matches_Provider * provider)
{
  _matches_provider = provider;
}

bool SequentialSfMReconstructionEngine::Process() {

  //-------------------
  //-- Incremental reconstruction
  //-------------------

  if (!InitLandmarkTracks())
    return false;

  Pair initialPairIndex;
  if(! ChooseInitialPair(initialPairIndex))
    return false;

  // Initial pair Essential Matrix and [R|t] estimation.
  if(! MakeInitialPair3D(initialPairIndex))
    return false;

  size_t imageIndex = 0;
  size_t resectionGroupIndex = 0;
  // Compute robust Resection of remaining images
  // - group of images will be selected and resection + scene completion will be tried
  std::vector<size_t> vec_possible_resection_indexes;
  while (FindImagesWithPossibleResection(vec_possible_resection_indexes))
  {
    // std::cout << "Resection group start " << resectionGroupIndex << " with " << vec_possible_resection_indexes.size() << " images.\n";

    bool bImageAdded = false;
    // Add images to the 3D reconstruction
    for (std::vector<size_t>::const_iterator iter = vec_possible_resection_indexes.begin();
      iter != vec_possible_resection_indexes.end(); ++iter)
    {
      const size_t currentIndex = imageIndex;
      ++imageIndex;
      const bool bResect = Resection(*iter);
      bImageAdded |= bResect;
      if (!bResect) {
        std::cerr << "\nResection of image: " << *iter << " was not possible" << std::endl;
      }
      _set_remainingViewId.erase(*iter);
    }

    if (bImageAdded)
    {
      // Scene logging as ply for visual debug
      std::ostringstream os;
      os << std::setw(8) << std::setfill('0') << resectionGroupIndex << "_Resection";
      Save(_sfm_data, stlplus::create_filespec(_sOutDirectory, os.str(), ".ply"), ESfM_Data(ALL));

      // std::cout << "Global Bundle start, resection group index: " << resectionGroupIndex << ".\n";
      int bundleAdjustmentIteration = 0;
      // Perform BA until all point are under the given precision
      do
      {
        // std::cout << "Resection group index: " << resectionGroupIndex << ", bundle iteration: " << bundleAdjustmentIteration << "\n";
        BundleAdjustment();
        ++bundleAdjustmentIteration;
      }
      while (badTrackRejector(4.0, 50) != 0);
    }
    ++resectionGroupIndex;
  }
  // Ensure there is no remaining outliers
  badTrackRejector(4.0, 0);

  //-- Reconstruction done.
  //-- Display some statistics
  std::cout << "\n\n-------------------------------" << "\n"
    << "-- Structure from Motion (statistics):\n"
    << "-- #Camera calibrated: " << _sfm_data.GetPoses().size()
    << " from " << _sfm_data.GetViews().size() << " input images.\n"
    << "-- #Tracks, #3D points: " << _sfm_data.GetLandmarks().size() << "\n"
    << "-------------------------------" << "\n";

  Histogram<double> h;
  ComputeResidualsHistogram(&h);
  std::cout << "\nHistogram of residuals:" << h.ToString() << std::endl;

  if (!_sLoggingFile.empty())
  {
    using namespace htmlDocument;
    std::ostringstream os;
    os << "Structure from Motion process finished.";
    _htmlDocStream->pushInfo("<hr>");
    _htmlDocStream->pushInfo(htmlMarkup("h1",os.str()));

    os.str("");
    os << "-------------------------------" << "<br>"
      << "-- Structure from Motion (statistics):<br>"
      << "-- #Camera calibrated: " << _sfm_data.GetPoses().size()
      << " from " <<_sfm_data.GetViews().size() << " input images.<br>"
      << "-- #Tracks, #3D points: " << _sfm_data.GetLandmarks().size() << "<br>"
      << "-------------------------------" << "<br>";
    _htmlDocStream->pushInfo(os.str());

    _htmlDocStream->pushInfo(htmlMarkup("h2","Histogram of reprojection-residuals"));

    const std::vector<double> xBin = h.GetXbinsValue();
    std::pair< std::pair<double,double>, std::pair<double,double> > range =
      autoJSXGraphViewport<double>(xBin, h.GetHist());

    htmlDocument::JSXGraphWrapper jsxGraph;
    jsxGraph.init("3DtoImageResiduals",600,300);
    jsxGraph.addXYChart(xBin, h.GetHist(), "line,point");
    jsxGraph.UnsuspendUpdate();
    jsxGraph.setViewport(range);
    jsxGraph.close();
    _htmlDocStream->pushInfo(jsxGraph.toStr());
  }
  return true;
}

/// Select a candidate initial pair
bool SequentialSfMReconstructionEngine::ChooseInitialPair(Pair & initialPairIndex) const
{
  if (_initialpair != Pair(0,0))
  {
    initialPairIndex = _initialpair;
  }
  else
  {

    // List Views that support valid intrinsic
    std::set<IndexT> valid_views;
    for (Views::const_iterator it = _sfm_data.GetViews().begin();
      it != _sfm_data.GetViews().end(); ++it)
    {
      const View * v = it->second.get();
      if( _sfm_data.GetIntrinsics().find(v->id_intrinsic) != _sfm_data.GetIntrinsics().end())
        valid_views.insert(v->id_view);
    }

    if (_sfm_data.GetIntrinsics().empty() || valid_views.empty())
    {
      std::cerr
        << "There is no defined intrinsic data in order to compute an essential matrix for the initial pair."
        << std::endl;
      return false;
    }

    std::cout << std::endl
      << "---------------------------------------------------\n"
      << "IncrementalReconstructionEngine::ChooseInitialPair\n"
      << "---------------------------------------------------\n"
      << " Pairs that have valid intrinsic and high support of points are displayed:\n"
      << " Choose one pair manually by typing the two integer indexes\n"
      << "---------------------------------------------------\n"
      << std::endl;

    // Try to list the 10 top pairs that have:
    //  - valid intrinsics,
    //  - valid estimated Fundamental matrix.
    std::vector< size_t > vec_NbMatchesPerPair;
    std::vector<openMVG::matching::PairWiseMatches::const_iterator> vec_MatchesIterator;
    const openMVG::matching::PairWiseMatches & map_Matches = _matches_provider->_pairWise_matches;
    for (openMVG::matching::PairWiseMatches::const_iterator
      iter = map_Matches.begin();
      iter != map_Matches.end(); ++iter)
    {
      const Pair current_pair = iter->first;
      if (valid_views.count(current_pair.first) &&
        valid_views.count(current_pair.second) )
      {
        vec_NbMatchesPerPair.push_back(iter->second.size());
        vec_MatchesIterator.push_back(iter);
      }
    }
    // sort the Pairs in descending order according their correspondences count
    using namespace stl::indexed_sort;
    std::vector< sort_index_packet_descend< size_t, size_t> > packet_vec(vec_NbMatchesPerPair.size());
    sort_index_helper(packet_vec, &vec_NbMatchesPerPair[0], std::min((size_t)10, vec_NbMatchesPerPair.size()));

    for (size_t i = 0; i < std::min((size_t)10, vec_NbMatchesPerPair.size()); ++i) {
      const size_t index = packet_vec[i].index;
      openMVG::matching::PairWiseMatches::const_iterator iter = vec_MatchesIterator[index];
      std::cout << "(" << iter->first.first << "," << iter->first.second <<")\t\t"
        << iter->second.size() << " matches" << std::endl;
    }

    // Ask the user to choose an initial pair (by set some view ids)
    std::cout << std::endl << " type INITIAL pair ids: X enter Y enter\n";
    int val, val2;
    if ( std::cin >> val && std::cin >> val2) {
      initialPairIndex.first = val;
      initialPairIndex.second = val2;
    }
  }

  std::cout << "\nPutative starting pair is: (" << initialPairIndex.first
      << "," << initialPairIndex.second << ")" << std::endl;

  // Check validity of the initial pair indices:
  if (_features_provider->feats_per_view.find(initialPairIndex.first) == _features_provider->feats_per_view.end() ||
      _features_provider->feats_per_view.find(initialPairIndex.second) == _features_provider->feats_per_view.end())
  {
    std::cerr << "At least one of the initial pair indices is invalid."
      << std::endl;
    return false;
  }
  return true;
}

bool SequentialSfMReconstructionEngine::InitLandmarkTracks()
{
  // Compute tracks from matches
  tracks::TracksBuilder tracksBuilder;

  {
    // List of features matches for each couple of images
    const openMVG::matching::PairWiseMatches & map_Matches = _matches_provider->_pairWise_matches;
    std::cout << std::endl << "Track building" << std::endl;

    tracksBuilder.Build(map_Matches);
    std::cout << std::endl << "Track filtering" << std::endl;
    tracksBuilder.Filter();
    std::cout << std::endl << "Track filtering : min occurence" << std::endl;
    tracksBuilder.FilterPairWiseMinimumMatches(20);
    std::cout << std::endl << "Track export to internal struct" << std::endl;
    //-- Build tracks with STL compliant type :
    tracksBuilder.ExportToSTL(_map_tracks);

    std::cout << std::endl << "Track stats" << std::endl;
    {
      std::ostringstream osTrack;
      //-- Display stats :
      //    - number of images
      //    - number of tracks
      std::set<size_t> set_imagesId;
      tracks::TracksUtilsMap::ImageIdInTracks(_map_tracks, set_imagesId);
      osTrack << "------------------" << "\n"
        << "-- Tracks Stats --" << "\n"
        << " Tracks number: " << tracksBuilder.NbTracks() << "\n"
        << " Images Id: " << "\n";
      std::copy(set_imagesId.begin(),
        set_imagesId.end(),
        std::ostream_iterator<size_t>(osTrack, ", "));
      osTrack << "\n------------------" << "\n";

      std::map<size_t, size_t> map_Occurence_TrackLength;
      tracks::TracksUtilsMap::TracksLength(_map_tracks, map_Occurence_TrackLength);
      osTrack << "TrackLength, Occurrence" << "\n";
      for (std::map<size_t, size_t>::const_iterator iter = map_Occurence_TrackLength.begin();
        iter != map_Occurence_TrackLength.end(); ++iter)  {
        osTrack << "\t" << iter->first << "\t" << iter->second << "\n";
      }
      osTrack << "\n";
      std::cout << osTrack.str();
    }
  }
  return _map_tracks.size() > 0;
}

/// Compute the initial 3D seed (First camera t=0; R=Id, second estimated by 5 point algorithm)
bool SequentialSfMReconstructionEngine::MakeInitialPair3D(const Pair & current_pair)
{
  // Compute robust Essential matrix for ImageId [I,J]
  // use min max to have I < J
  const size_t I = min(current_pair.first, current_pair.second);
  const size_t J = max(current_pair.first, current_pair.second);

  // a. Assert we have valid pinhole cameras
  const View * view_I = _sfm_data.GetViews().at(I).get();
  const Intrinsics::const_iterator iterIntrinsic_I = _sfm_data.GetIntrinsics().find(view_I->id_intrinsic);
  const View * view_J = _sfm_data.GetViews().at(J).get();
  const Intrinsics::const_iterator iterIntrinsic_J = _sfm_data.GetIntrinsics().find(view_J->id_intrinsic);

  if (iterIntrinsic_I == _sfm_data.GetIntrinsics().end() ||
      iterIntrinsic_J == _sfm_data.GetIntrinsics().end() )
  {
    return false;
  }

  const Pinhole_Intrinsic * cam_I = dynamic_cast<const Pinhole_Intrinsic*>(iterIntrinsic_I->second.get());
  const Pinhole_Intrinsic * cam_J = dynamic_cast<const Pinhole_Intrinsic*>(iterIntrinsic_J->second.get());
  if (cam_I == NULL || cam_J == NULL)
  {
    return false;
  }

  // b. Get common features between the two view
  // use the track to have a more dense match correspondence set
  openMVG::tracks::STLMAPTracks map_tracksCommon;
  const std::set<size_t> set_imageIndex= {I, J};
  tracks::TracksUtilsMap::GetTracksInImages(set_imageIndex, _map_tracks, map_tracksCommon);

  //-- Copy point to arrays
  const size_t n = map_tracksCommon.size();
  Mat xI(2,n), xJ(2,n);
  size_t cptIndex = 0;
  for (openMVG::tracks::STLMAPTracks::const_iterator
    iterT = map_tracksCommon.begin(); iterT != map_tracksCommon.end();
    ++iterT, ++cptIndex)
  {
    tracks::submapTrack::const_iterator iter = iterT->second.begin();
    const size_t i = iter->second;
    const size_t j = (++iter)->second;

    Vec2 feat = _features_provider->feats_per_view[I][i].coords().cast<double>();
    xI.col(cptIndex) = cam_I->get_ud_pixel(feat);
    feat = _features_provider->feats_per_view[J][j].coords().cast<double>();
    xJ.col(cptIndex) = cam_J->get_ud_pixel(feat);
  }

  // c. Robust estimation of the relative pose
  RelativePose_Info relativePose_info;

  const std::pair<size_t, size_t> imageSize_I(cam_I->w(), cam_I->h());
  const std::pair<size_t, size_t> imageSize_J(cam_J->w(), cam_J->h());

  if (!robustRelativePose(
    cam_I->K(), cam_J->K(), xI, xJ, relativePose_info, imageSize_I, imageSize_J, 4096))
  {
    std::cerr << " /!\\ Robust estimation failed to compute E for this pair"
      << std::endl;
    return false;
  }
  std::cout << "A-Contrario initial pair residual: "
    << relativePose_info.found_residual_precision << std::endl;
  // Bound min precision at 1 pix.
  relativePose_info.found_residual_precision = std::max(relativePose_info.found_residual_precision, 1.0);

  bool bRefine_using_BA = true;
  if (bRefine_using_BA)
  {
    // Refine the defined scene
    SfM_Data tiny_scene;
    tiny_scene.views.insert(*_sfm_data.GetViews().find(view_I->id_view));
    tiny_scene.views.insert(*_sfm_data.GetViews().find(view_J->id_view));
    tiny_scene.intrinsics.insert(*_sfm_data.GetIntrinsics().find(view_I->id_intrinsic));
    tiny_scene.intrinsics.insert(*_sfm_data.GetIntrinsics().find(view_J->id_intrinsic));

    // Init poses
    const Pose3 & Pose_I = tiny_scene.poses[view_I->id_pose] = Pose3(Mat3::Identity(), Vec3::Zero());
    const Pose3 & Pose_J = tiny_scene.poses[view_J->id_pose] = relativePose_info.relativePose;

    // Init structure
    const Mat34 P1 = cam_I->get_projective_equivalent(Pose_I);
    const Mat34 P2 = cam_J->get_projective_equivalent(Pose_J);
    Landmarks & landmarks = tiny_scene.structure;

    for (openMVG::tracks::STLMAPTracks::const_iterator
      iterT = map_tracksCommon.begin();
      iterT != map_tracksCommon.end();
      ++iterT)
    {
      // Get corresponding points
      tracks::submapTrack::const_iterator iter = iterT->second.begin();
      const size_t i = iter->second;
      const size_t j = (++iter)->second;

      const Vec2 x1_ = _features_provider->feats_per_view[I][i].coords().cast<double>();
      const Vec2 x2_ = _features_provider->feats_per_view[J][j].coords().cast<double>();

      Vec3 X;
      TriangulateDLT(P1, x1_, P2, x2_, &X);
      Observations obs;
      obs[view_I->id_view] = Observation(x1_, i);
      obs[view_J->id_view] = Observation(x2_, j);
      landmarks[iterT->first].obs = std::move(obs);
      landmarks[iterT->first].X = X;
    }
    Save(tiny_scene, stlplus::create_filespec(_sOutDirectory, "initialPair.ply"), ESfM_Data(ALL));

    // - refine only Structure and Rotations & translations (keep intrinsic constant)
    Bundle_Adjustment_Ceres::BA_options options(true, false);
    options._linear_solver_type = ceres::DENSE_SCHUR;
    Bundle_Adjustment_Ceres bundle_adjustment_obj(options);
    if (!bundle_adjustment_obj.Adjust(tiny_scene, true, true, false))
    {
      return false;
    }

    // Save computed data
    const Pose3 pose_I = _sfm_data.poses[view_I->id_pose] = tiny_scene.poses[view_I->id_pose];
    const Pose3 pose_J = _sfm_data.poses[view_J->id_pose] = tiny_scene.poses[view_J->id_pose];
    _map_ACThreshold.insert(std::make_pair(I, relativePose_info.found_residual_precision));
    _map_ACThreshold.insert(std::make_pair(J, relativePose_info.found_residual_precision));
    _set_remainingViewId.erase(view_I->id_view);
    _set_remainingViewId.erase(view_J->id_view);

    // List inliers and save them
    for (Landmarks::const_iterator iter = tiny_scene.GetLandmarks().begin();
      iter != tiny_scene.GetLandmarks().end(); ++iter)
    {
      const IndexT trackId = iter->first;
      const Landmark & landmark = iter->second;
      const Observations & obs = landmark.obs;
      Observations::const_iterator iterObs_xI = obs.begin();
      Observations::const_iterator iterObs_xJ = obs.begin();
      std::advance(iterObs_xJ, 1);

      const Observation & ob_xI = iterObs_xI->second;
      const IndexT & viewId_xI = iterObs_xI->first;

      const Observation & ob_xJ = iterObs_xJ->second;
      const IndexT & viewId_xJ = iterObs_xJ->first;

      const double angle = AngleBetweenRay(
        pose_I, cam_I, pose_J, cam_J, ob_xI.x, ob_xJ.x);
      const Vec2 residual_I = cam_I->residual(pose_I, landmark.X, ob_xI.x);
      const Vec2 residual_J = cam_J->residual(pose_J, landmark.X, ob_xJ.x);
      if ( angle > 2.0 &&
           pose_I.depth(landmark.X) > 0 &&
           pose_J.depth(landmark.X) > 0 &&
           residual_I.norm() < relativePose_info.found_residual_precision &&
           residual_J.norm() < relativePose_info.found_residual_precision)
      {
        _sfm_data.structure[trackId] = landmarks[trackId];
      }
    }
    // Save outlier residual information
    Histogram<double> histoResiduals;
    std::cout << std::endl
      << "=========================\n"
      << " MSE Residual InitialPair Inlier: " << ComputeResidualsHistogram(&histoResiduals) << "\n"
      << "=========================" << std::endl;

    if (!_sLoggingFile.empty())
    {
      using namespace htmlDocument;
      _htmlDocStream->pushInfo(htmlMarkup("h1","Essential Matrix."));
      ostringstream os;
      os << std::endl
        << "-------------------------------" << "<br>"
        << "-- Robust Essential matrix: <"  << I << "," <<J << "> images: "
        << view_I->s_Img_path << ","
        << view_J->s_Img_path << "<br>"
        << "-- Threshold: " << relativePose_info.found_residual_precision << "<br>"
        << "-- Resection status: " << "OK" << "<br>"
        << "-- Nb points used for robust Essential matrix estimation: "
        << xI.cols() << "<br>"
        << "-- Nb points validated by robust estimation: "
        << _sfm_data.structure.size() << "<br>"
        << "-- % points validated: "
        << _sfm_data.structure.size()/static_cast<float>(xI.cols())
        << "<br>"
        << "-------------------------------" << "<br>";
      _htmlDocStream->pushInfo(os.str());

      _htmlDocStream->pushInfo(htmlMarkup("h2",
        "Residual of the robust estimation (Initial triangulation). Thresholded at: "
        + toString(relativePose_info.found_residual_precision)));

      _htmlDocStream->pushInfo(htmlMarkup("h2","Histogram of residuals"));

      std::vector<double> xBin = histoResiduals.GetXbinsValue();
      std::pair< std::pair<double,double>, std::pair<double,double> > range =
        autoJSXGraphViewport<double>(xBin, histoResiduals.GetHist());

      htmlDocument::JSXGraphWrapper jsxGraph;
      jsxGraph.init("InitialPairTriangulationKeptInfo",600,300);
      jsxGraph.addXYChart(xBin, histoResiduals.GetHist(), "line,point");
      jsxGraph.addLine(relativePose_info.found_residual_precision, 0,
        relativePose_info.found_residual_precision, histoResiduals.GetHist().front());
      jsxGraph.UnsuspendUpdate();
      jsxGraph.setViewport(range);
      jsxGraph.close();
      _htmlDocStream->pushInfo(jsxGraph.toStr());

      _htmlDocStream->pushInfo("<hr>");

      ofstream htmlFileStream( string(stlplus::folder_append_separator(_sOutDirectory) +
        "Reconstruction_Report.html").c_str());
      htmlFileStream << _htmlDocStream->getDoc();
    }
  }
  return !_sfm_data.structure.empty();
}

double SequentialSfMReconstructionEngine::ComputeResidualsHistogram(Histogram<double> * histo)
{
  // Collect residuals for each observation
  std::vector<float> vec_residuals;
  vec_residuals.reserve(_sfm_data.structure.size());
  for(Landmarks::const_iterator iterTracks = _sfm_data.GetLandmarks().begin();
      iterTracks != _sfm_data.GetLandmarks().end(); ++iterTracks)
  {
    const Observations & obs = iterTracks->second.obs;
    for(Observations::const_iterator itObs = obs.begin();
      itObs != obs.end(); ++itObs)
    {
      const View * view = _sfm_data.GetViews().find(itObs->first)->second.get();
      const Pose3 pose = _sfm_data.GetPoseOrDie(view);
      const std::shared_ptr<IntrinsicBase> intrinsic = _sfm_data.GetIntrinsics().find(view->id_intrinsic)->second;
      const Vec2 residual = intrinsic->residual(pose, iterTracks->second.X, itObs->second.x);
      vec_residuals.push_back( fabs(residual(0)) );
      vec_residuals.push_back( fabs(residual(1)) );
    }
  }
  // Display statistics
  if (vec_residuals.size() > 1)
  {
    float dMin, dMax, dMean, dMedian;
    minMaxMeanMedian<float>(vec_residuals.begin(), vec_residuals.end(),
                            dMin, dMax, dMean, dMedian);
    if (histo)  {
      *histo = Histogram<double>(dMin, dMax, 10);
      histo->Add(vec_residuals.begin(), vec_residuals.end());
    }

    std::cout << std::endl << std::endl;
    std::cout << std::endl
      << "IncrementalReconstructionEngine::ComputeResidualsMSE." << "\n"
      << "\t-- #Tracks:\t" << _sfm_data.GetLandmarks().size() << std::endl
      << "\t-- Residual min:\t" << dMin << std::endl
      << "\t-- Residual median:\t" << dMedian << std::endl
      << "\t-- Residual max:\t "  << dMax << std::endl
      << "\t-- Residual mean:\t " << dMean << std::endl;

    return dMean;
  }
  return -1.0;
}

/// Functor to sort a vector of pair given the pair's second value
template<class T1, class T2, class Pred = std::less<T2> >
struct sort_pair_second {
  bool operator()(const std::pair<T1,T2>&left,
                    const std::pair<T1,T2>&right)
  {
    Pred p;
    return p(left.second, right.second);
  }
};

/**
 * @brief Estimate images on which we can compute the resectioning safely.
 *
 * @param[out] vec_possible_indexes: list of indexes we can use for resectioning.
 * @return False if there is no possible resection.
 *
 * Sort the images by the number of features already reconstructed.
 * Instead of returning the best one, we select a group of images, we can use
 * to do the resectioning in one step, which means without global Bundle Adjustment.
 * So we return all the images with at least 75% of the number of matches
 * of the best image.
 */
bool SequentialSfMReconstructionEngine::FindImagesWithPossibleResection(
  std::vector<size_t> & vec_possible_indexes)
{
  // Threshold used to select the best images
  static const double dThresholdGroup = 0.75;

  vec_possible_indexes.clear();

  if (_set_remainingViewId.empty() || _sfm_data.GetLandmarks().empty())
    return false;

  // Collect tracksIds
  std::set<size_t> reconstructed_trackId;
  std::transform(_sfm_data.GetLandmarks().begin(), _sfm_data.GetLandmarks().end(),
    std::inserter(reconstructed_trackId, reconstructed_trackId.begin()),
    stl::RetrieveKey());

  Pair_Vec vec_putative; // ImageId, NbPutativeCommonPoint
#ifdef OPENMVG_USE_OPENMP
  #pragma omp parallel
#endif
  for (std::set<size_t>::const_iterator iter = _set_remainingViewId.begin();
        iter != _set_remainingViewId.end(); ++iter)
  {
#ifdef OPENMVG_USE_OPENMP
  #pragma omp single nowait
#endif
    {
      const size_t viewId = *iter;

      // Compute 2D - 3D possible content
      openMVG::tracks::STLMAPTracks map_tracksCommon;
      const std::set<size_t> set_viewId = {viewId};
      tracks::TracksUtilsMap::GetTracksInImages(set_viewId, _map_tracks, map_tracksCommon);

      if (! map_tracksCommon.empty())
      {
        std::set<size_t> set_tracksIds;
        tracks::TracksUtilsMap::GetTracksIdVector(map_tracksCommon, &set_tracksIds);

        // Count the common possible putative point
        //  with the already 3D reconstructed trackId
        std::vector<size_t> vec_trackIdForResection;
        std::set_intersection(set_tracksIds.begin(), set_tracksIds.end(),
          reconstructed_trackId.begin(),
          reconstructed_trackId.end(),
          std::back_inserter(vec_trackIdForResection));

#ifdef OPENMVG_USE_OPENMP
        #pragma omp critical
#endif
        {
          vec_putative.push_back( make_pair(viewId, vec_trackIdForResection.size()));
        }
      }
    }
  }

  if (vec_putative.empty())
    return false;

  // Sort by the number of matches into the 3D scene.
  std::sort(vec_putative.begin(), vec_putative.end(), sort_pair_second<size_t, size_t, std::greater<size_t> >());

  // The number of matches of the best image.
  const IndexT M = vec_putative[0].second;
  vec_possible_indexes.push_back(vec_putative[0].first);

  // TEMPORARY
  // std::cout << std::endl << std::endl << "TEMPORARY return only the best image" << std::endl;
  // return true;
  // END TEMPORARY

  // Return all the images that have at least N% of the number of matches of the best image.
  const size_t threshold = static_cast<size_t>(dThresholdGroup * M);
  for (size_t i = 1; i < vec_putative.size() &&
    vec_putative[i].second > threshold; ++i)
  {
    vec_possible_indexes.push_back(vec_putative[i].first);
  }
  return true;
}

/**
 * @brief Add one image to the 3D reconstruction. To the resectioning of
 * the camera and triangulate all the new possible tracks.
 * @param[in] viewIndex: image index to add to the reconstruction.
 *
 * A. Compute 2D/3D matches
 * B. Look if intrinsic data is known or not
 * C. Do the resectioning: compute the camera pose.
 * D. Refine the pose of the found camera
 * E. Update the global scene with the new camera
 * F. Update the observations into the global scene structure
 * G. Triangulate new possible 2D tracks
 */
bool SequentialSfMReconstructionEngine::Resection(const size_t viewIndex)
{
  using namespace tracks;

  std::cout << std::endl
    << "-------------------------------" << std::endl
    << "-- Resection of camera index: " << viewIndex << std::endl
    << "-------------------------------" << std::endl;

  // A. Compute 2D/3D matches
  // A1. list tracks ids used by the view
  openMVG::tracks::STLMAPTracks map_tracksCommon;
  std::set<size_t> set_viewIndex;
  set_viewIndex.insert(viewIndex);
  TracksUtilsMap::GetTracksInImages(set_viewIndex, _map_tracks, map_tracksCommon);
  std::set<size_t> set_tracksIds;
  TracksUtilsMap::GetTracksIdVector(map_tracksCommon, &set_tracksIds);

  // A2. intersects the track list with the reconstructed
  std::set<size_t> reconstructed_trackId;
  std::transform(_sfm_data.GetLandmarks().begin(), _sfm_data.GetLandmarks().end(),
    std::inserter(reconstructed_trackId, reconstructed_trackId.begin()),
    stl::RetrieveKey());

  // Get the ids of the already reconstructed tracks
  std::set<size_t> set_trackIdForResection;
  std::set_intersection(set_tracksIds.begin(), set_tracksIds.end(),
    reconstructed_trackId.begin(),
    reconstructed_trackId.end(),
    std::inserter(set_trackIdForResection, set_trackIdForResection.begin()));

  if(set_trackIdForResection.empty())
  {
    // No match. The image has no connection with already reconstructed points.
    return false;
  }

  // Get back featId associated to a tracksID already reconstructed.
  // These 2D/3D associations will be used for the resection.
  std::vector<size_t> vec_featIdForResection;
  TracksUtilsMap::GetFeatIndexPerViewAndTrackId(map_tracksCommon,
    set_trackIdForResection,
    viewIndex,
    &vec_featIdForResection);

<<<<<<< HEAD
  // Create pt2D, and pt3D array
  Mat pt2D( 2, set_trackIdForResection.size());
  Mat pt3D( 3, set_trackIdForResection.size());

  // Get the view of the current camera to do the resectioning.
  View * view_I = _sfm_data.GetViews().at(viewIndex).get();

  // B. Look if intrinsic data is known or not
  bool bKnownIntrinsic = true;
  Mat3 K = Mat3::Identity();
  const Intrinsics::const_iterator iterIntrinsic_I = _sfm_data.GetIntrinsics().find(view_I->id_intrinsic);
  Pinhole_Intrinsic * cam_I = NULL;
  if (iterIntrinsic_I == _sfm_data.GetIntrinsics().end())
  {
    if(view_I->id_intrinsic != UndefinedIndexT)
    {
      std::cerr << "Error: Intrinsic ID " << view_I->id_intrinsic << " not found." << std::endl;
    }
    bKnownIntrinsic = false;
  }
  else
=======
  // Localize the image inside the SfM reconstruction
  Image_Localizer_Match_Data resection_data;
  resection_data.pt2D.resize(2, set_trackIdForResection.size());
  resection_data.pt3D.resize(3, set_trackIdForResection.size());

  // B. Look if intrinsic data is known or not
  const View * view_I = _sfm_data.GetViews().at(viewIndex).get();
  std::shared_ptr<cameras::IntrinsicBase> optional_intrinsic (nullptr);
  if (_sfm_data.GetIntrinsics().count(view_I->id_intrinsic))
>>>>>>> 670a3fbb
  {
    optional_intrinsic = _sfm_data.GetIntrinsics().at(view_I->id_intrinsic);
  }

  Mat2X pt2D_original(2, set_trackIdForResection.size());
  size_t cpt = 0;
  std::set<size_t>::const_iterator iterTrackId = set_trackIdForResection.begin();
  for (std::vector<size_t>::const_iterator iterfeatId = vec_featIdForResection.begin();
    iterfeatId != vec_featIdForResection.end();
    ++iterfeatId, ++iterTrackId, ++cpt)
  {
    resection_data.pt3D.col(cpt) = _sfm_data.GetLandmarks().at(*iterTrackId).X;
    resection_data.pt2D.col(cpt) = pt2D_original.col(cpt) =
      _features_provider->feats_per_view.at(viewIndex)[*iterfeatId].coords().cast<double>();
    // Handle image distortion if intrinsic is known (to ease the resection)
    if (optional_intrinsic && optional_intrinsic->have_disto())
    {
      resection_data.pt2D.col(cpt) = optional_intrinsic->get_ud_pixel(resection_data.pt2D.col(cpt));
    }
  }

  // C. Do the resectioning: compute the camera pose.
  std::cout << std::endl
    << "-------------------------------" << std::endl
    << "-- Robust Resection of view: " << viewIndex << std::endl;

  geometry::Pose3 pose;
  const bool bResection = sfm::SfM_Localizer::Localize
  (
    Pair(view_I->ui_width, view_I->ui_height),
    optional_intrinsic.get(),
    resection_data,
    pose
  );
  resection_data.pt2D = std::move(pt2D_original); // restore original image domain points

  if (!_sLoggingFile.empty())
  {
    using namespace htmlDocument;
    ostringstream os;
    os << "Resection of Image index: <" << viewIndex << "> image: "
      << view_I->s_Img_path <<"<br> \n";
    _htmlDocStream->pushInfo(htmlMarkup("h1",os.str()));

    os.str("");
    os << std::endl
      << "-------------------------------" << "<br>"
      << "-- Robust Resection of camera index: <" << viewIndex << "> image: "
      <<  view_I->s_Img_path <<"<br>"
      << "-- Threshold: " << resection_data.error_max << "<br>"
      << "-- Resection status: " << (bResection ? "OK" : "FAILED") << "<br>"
      << "-- Nb points used for Resection: " << vec_featIdForResection.size() << "<br>"
      << "-- Nb points validated by robust estimation: " << resection_data.vec_inliers.size() << "<br>"
      << "-- % points validated: "
      << resection_data.vec_inliers.size()/static_cast<float>(vec_featIdForResection.size()) << "<br>"
      << "-------------------------------" << "<br>";
    _htmlDocStream->pushInfo(os.str());
  }

  if (!bResection)
    return false;

  // D. Refine the pose of the found camera.
  // We use a local scene with only the 3D points and the new camera.
  {
<<<<<<< HEAD
    // Decompose P matrix
    Mat3 K_, R_;
    Vec3 t_;
    KRt_From_P(P, &K_, &R_, &t_);

    // Create a SfM_DataScene with one camera and the 3D points
    SfM_Data tiny_scene;
    tiny_scene.views[view_I->id_view] = _sfm_data.GetViews().at(viewIndex);
    tiny_scene.poses[view_I->id_pose] = Pose3(R_, -R_.transpose() * t_);
    if (bKnownIntrinsic)
    {
      tiny_scene.intrinsics[view_I->id_intrinsic] = iterIntrinsic_I->second;
    }
    else
    { 
      // Update id_intrinsic to a valid value
      if (view_I->id_intrinsic == UndefinedIndexT)
      {
        view_I->id_intrinsic = _sfm_data.GetIntrinsics().size();
      }
=======
    const bool b_new_intrinsic = (optional_intrinsic == nullptr);
    // A valid pose has been found (try to refine it):
    // If no valid intrinsic as input:
    //  init a new one from the projection matrix decomposition
    // Else use the existing one and consider it as constant.
    if (b_new_intrinsic)
    {
      // setup a default camera model from the found projection matrix
      Mat3 K, R;
      Vec3 t;
      KRt_From_P(resection_data.projection_matrix, &K, &R, &t);

      const double focal = (K(0,0) + K(1,1))/2.0;
      const Vec2 principal_point(K(0,2), K(1,2));

>>>>>>> 670a3fbb
      // Create the new camera intrinsic group
      switch (_camType)
      {
        case PINHOLE_CAMERA:
          optional_intrinsic =
            std::make_shared<Pinhole_Intrinsic>
            (view_I->ui_width, view_I->ui_height, focal, principal_point(0), principal_point(1));
        break;
        case PINHOLE_CAMERA_RADIAL1:
          optional_intrinsic =
            std::make_shared<Pinhole_Intrinsic_Radial_K1>
            (view_I->ui_width, view_I->ui_height, focal, principal_point(0), principal_point(1));
        break;
        case PINHOLE_CAMERA_RADIAL3:
          optional_intrinsic =
            std::make_shared<Pinhole_Intrinsic_Radial_K3>
            (view_I->ui_width, view_I->ui_height, focal, principal_point(0), principal_point(1));
        break;
        case PINHOLE_CAMERA_BROWN:
          optional_intrinsic =
            std::make_shared<Pinhole_Intrinsic_Brown_T2>
            (view_I->ui_width, view_I->ui_height, focal, principal_point(0), principal_point(1));
        break;
        default:
          std::cerr << "Try to create an unknown camera type." << std::endl;
          return false;
      }
    }
    if(!sfm::SfM_Localizer::RefinePose(
      optional_intrinsic.get(), pose,
      resection_data, true, b_new_intrinsic))
    {
      return false;
    }

    // E. Update the global scene with the new found camera pose, intrinsic (if not defined)
    if (b_new_intrinsic)
    {
      // Since the view have not yet an intrinsic group before, create a new one
      IndexT new_intrinsic_id = 0;
      if (!_sfm_data.GetIntrinsics().empty())
      {
        // Since some intrinsic Id already exists,
        //  we have to create a new unique identifier following the existing one
        std::set<IndexT> existing_intrinsicId;
          std::transform(_sfm_data.GetIntrinsics().begin(), _sfm_data.GetIntrinsics().end(),
          std::inserter(existing_intrinsicId, existing_intrinsicId.begin()),
          stl::RetrieveKey());
        new_intrinsic_id = (*existing_intrinsicId.rbegin())+1;
      }
      _sfm_data.views.at(viewIndex).get()->id_intrinsic = new_intrinsic_id;
      _sfm_data.intrinsics[new_intrinsic_id]= optional_intrinsic;
    }
    // Update the view pose
    _sfm_data.poses[view_I->id_pose] = pose;
    _map_ACThreshold.insert(std::make_pair(viewIndex, resection_data.error_max));
  }

  // F. Update the observations into the global scene structure
  // - Add the new 2D observations to the reconstructed tracks
  iterTrackId = set_trackIdForResection.begin();
  for (size_t i = 0; i < resection_data.pt2D.cols(); ++i, ++iterTrackId)
  {
    const Vec3 X = resection_data.pt3D.col(i);
    const Vec2 x = resection_data.pt2D.col(i);
    const Vec2 residual = optional_intrinsic->residual(pose, X, x);
    if (residual.norm() < resection_data.error_max &&
        pose.depth(X) > 0)
    {
      // Inlier, add the point to the reconstructed track
      _sfm_data.structure[*iterTrackId].obs[viewIndex] = Observation(x, vec_featIdForResection[i]);
    }
  }

  // G. Triangulate new possible 2D tracks
  // List tracks that share content with this view and add observations and new 3D track if required.
  {
    // For all reconstructed images look for common content in the tracks.
    const std::set<IndexT> valid_views = Get_Valid_Views(_sfm_data);
    const std::vector<IndexT> valid_views_vec(valid_views.begin(), valid_views.end());
#ifdef OPENMVG_USE_OPENMP
    #pragma omp parallel for schedule(dynamic) private(map_tracksCommon, set_viewIndex)
#endif
    for (int i=0; i < (int)valid_views_vec.size(); ++i)
    {
      const size_t indexI = valid_views_vec[i];
      // Ignore the current view
      if (indexI == viewIndex) {  continue; }

      const size_t I = std::min(viewIndex, indexI);
      const size_t J = std::max(viewIndex, indexI);

      // Find matches between I and J
      // map_tracksCommon: All common tracks between I and J
      map_tracksCommon.clear();
      set_viewIndex = {I,J};
      TracksUtilsMap::GetTracksInImages(set_viewIndex, _map_tracks, map_tracksCommon);

      if (map_tracksCommon.empty()) { continue; }

      const View * view_I = _sfm_data.GetViews().at(I).get();
      const View * view_J = _sfm_data.GetViews().at(J).get();
      const IntrinsicBase * cam_I = _sfm_data.GetIntrinsics().at(view_I->id_intrinsic).get();
      const IntrinsicBase * cam_J = _sfm_data.GetIntrinsics().at(view_J->id_intrinsic).get();
      const Pose3 pose_I = _sfm_data.GetPoseOrDie(view_I);
      const Pose3 pose_J = _sfm_data.GetPoseOrDie(view_J);

      size_t new_putative_track = 0, new_added_track = 0, extented_track = 0;
      for (const std::pair< size_t, tracks::submapTrack >& trackIt : map_tracksCommon)
      {
        const size_t trackId = trackIt.first;
        const tracks::submapTrack & track = trackIt.second;

        const Vec2 xI = _features_provider->feats_per_view.at(I)[track.at(I)].coords().cast<double>();
        const Vec2 xJ = _features_provider->feats_per_view.at(J)[track.at(J)].coords().cast<double>();

        // test if the track already exists in 3D
        if (_sfm_data.structure.count(trackId) != 0)
        {
          // 3D point triangulated before, only add image observation if needed
#ifdef OPENMVG_USE_OPENMP
          #pragma omp critical
#endif
          {
            Landmark & landmark = _sfm_data.structure[trackId];
            if (landmark.obs.count(I)==0)
            {
              const Vec2 residual = cam_I->residual(pose_I, landmark.X, xI);
              if (pose_I.depth(landmark.X) > 0 && residual.norm() < std::max(4.0, _map_ACThreshold.at(I)))
              {
                landmark.obs[I] = Observation(xI, track.at(I));
                ++extented_track;
              }
            }
            if (landmark.obs.count(J)==0)
            {
              const Vec2 residual = cam_J->residual(pose_J, landmark.X, xJ);
              if (pose_J.depth(landmark.X) > 0 && residual.norm() < std::max(4.0, _map_ACThreshold.at(J)))
              {
                landmark.obs[J] = Observation(xJ, track.at(J));
                ++extented_track;
              }
            }
          }
        }
        else
        {
          // A new 3D point must be added
#ifdef OPENMVG_USE_OPENMP
          #pragma omp critical
#endif
          ++new_putative_track;
          Vec3 X_euclidean = Vec3::Zero();
          const Vec2 xI_ud = cam_I->get_ud_pixel(xI);
          const Vec2 xJ_ud = cam_J->get_ud_pixel(xJ);
          const Mat34 P_I = cam_I->get_projective_equivalent(pose_I);
          const Mat34 P_J = cam_J->get_projective_equivalent(pose_J);
          TriangulateDLT(P_I, xI_ud, P_J, xJ_ud, &X_euclidean);
          // Check triangulation results
          //  - Check angle (small angle leads imprecise triangulation)
          //  - Check positive depth
          //  - Check residual values
          const double angle = AngleBetweenRay(pose_I, cam_I, pose_J, cam_J, xI, xJ);
          const Vec2 residual_I = cam_I->residual(pose_I, X_euclidean, xI);
          const Vec2 residual_J = cam_J->residual(pose_J, X_euclidean, xJ);
          if ( angle > 2.0 &&
               pose_I.depth(X_euclidean) > 0 &&
               pose_J.depth(X_euclidean) > 0 &&
               residual_I.norm() < std::max(4.0, _map_ACThreshold.at(I)) &&
               residual_J.norm() < std::max(4.0, _map_ACThreshold.at(J)))
          {
#ifdef OPENMVG_USE_OPENMP
            #pragma omp critical
#endif
            {
              // Add a new track
              Landmark & landmark = _sfm_data.structure[trackId];
              landmark.X = X_euclidean;
              landmark.obs[I] = Observation(xI, track.at(I));
              landmark.obs[J] = Observation(xJ, track.at(J));
              ++new_added_track;
            }
          }
        }
      }
      std::cout
        << "\n--Triangulated 3D points [" << I << "-" << J <<"]:"
        << "\n\t#Track extented: " << extented_track
        << "\n\t#Validated/#Possible: " << new_added_track << "/" << new_putative_track
        << "\n\t#3DPoint for the entire scene: " << _sfm_data.GetLandmarks().size() << std::endl;
    }
  }
  return true;
}

/// Bundle adjustment to refine Structure; Motion and Intrinsics
bool SequentialSfMReconstructionEngine::BundleAdjustment()
{
  Bundle_Adjustment_Ceres::BA_options options;
  if (_sfm_data.GetPoses().size() > 100)
  {
    options._preconditioner_type = ceres::JACOBI;
    options._linear_solver_type = ceres::SPARSE_SCHUR;
  }
  else
  {
    options._linear_solver_type = ceres::DENSE_SCHUR;
  }
  Bundle_Adjustment_Ceres bundle_adjustment_obj(options);
  return bundle_adjustment_obj.Adjust(_sfm_data, true, true, !_bFixedIntrinsics);
}

/**
 * @brief Discard tracks with too large residual error
 *
 * Remove observation/tracks that have:
 *  - too large residual error
 *  - too small angular value
 *
 * @return True if more than 'count' outliers have been removed.
 */
size_t SequentialSfMReconstructionEngine::badTrackRejector(double dPrecision, size_t count)
{
  const size_t nbOutliers_residualErr = RemoveOutliers_PixelResidualError(_sfm_data, dPrecision, 2);
  const size_t nbOutliers_angleErr = RemoveOutliers_AngleError(_sfm_data, 2.0);

  return (nbOutliers_residualErr + nbOutliers_angleErr) > count;
}

} // namespace sfm
} // namespace openMVG
<|MERGE_RESOLUTION|>--- conflicted
+++ resolved
@@ -760,29 +760,6 @@
     viewIndex,
     &vec_featIdForResection);
 
-<<<<<<< HEAD
-  // Create pt2D, and pt3D array
-  Mat pt2D( 2, set_trackIdForResection.size());
-  Mat pt3D( 3, set_trackIdForResection.size());
-
-  // Get the view of the current camera to do the resectioning.
-  View * view_I = _sfm_data.GetViews().at(viewIndex).get();
-
-  // B. Look if intrinsic data is known or not
-  bool bKnownIntrinsic = true;
-  Mat3 K = Mat3::Identity();
-  const Intrinsics::const_iterator iterIntrinsic_I = _sfm_data.GetIntrinsics().find(view_I->id_intrinsic);
-  Pinhole_Intrinsic * cam_I = NULL;
-  if (iterIntrinsic_I == _sfm_data.GetIntrinsics().end())
-  {
-    if(view_I->id_intrinsic != UndefinedIndexT)
-    {
-      std::cerr << "Error: Intrinsic ID " << view_I->id_intrinsic << " not found." << std::endl;
-    }
-    bKnownIntrinsic = false;
-  }
-  else
-=======
   // Localize the image inside the SfM reconstruction
   Image_Localizer_Match_Data resection_data;
   resection_data.pt2D.resize(2, set_trackIdForResection.size());
@@ -792,7 +769,6 @@
   const View * view_I = _sfm_data.GetViews().at(viewIndex).get();
   std::shared_ptr<cameras::IntrinsicBase> optional_intrinsic (nullptr);
   if (_sfm_data.GetIntrinsics().count(view_I->id_intrinsic))
->>>>>>> 670a3fbb
   {
     optional_intrinsic = _sfm_data.GetIntrinsics().at(view_I->id_intrinsic);
   }
@@ -858,28 +834,6 @@
   // D. Refine the pose of the found camera.
   // We use a local scene with only the 3D points and the new camera.
   {
-<<<<<<< HEAD
-    // Decompose P matrix
-    Mat3 K_, R_;
-    Vec3 t_;
-    KRt_From_P(P, &K_, &R_, &t_);
-
-    // Create a SfM_DataScene with one camera and the 3D points
-    SfM_Data tiny_scene;
-    tiny_scene.views[view_I->id_view] = _sfm_data.GetViews().at(viewIndex);
-    tiny_scene.poses[view_I->id_pose] = Pose3(R_, -R_.transpose() * t_);
-    if (bKnownIntrinsic)
-    {
-      tiny_scene.intrinsics[view_I->id_intrinsic] = iterIntrinsic_I->second;
-    }
-    else
-    { 
-      // Update id_intrinsic to a valid value
-      if (view_I->id_intrinsic == UndefinedIndexT)
-      {
-        view_I->id_intrinsic = _sfm_data.GetIntrinsics().size();
-      }
-=======
     const bool b_new_intrinsic = (optional_intrinsic == nullptr);
     // A valid pose has been found (try to refine it):
     // If no valid intrinsic as input:
@@ -895,7 +849,6 @@
       const double focal = (K(0,0) + K(1,1))/2.0;
       const Vec2 principal_point(K(0,2), K(1,2));
 
->>>>>>> 670a3fbb
       // Create the new camera intrinsic group
       switch (_camType)
       {
