## AliceVision
## Utilities software

# Software PROPERTY FOLDER is 'Software/Utils'
set(FOLDER_SOFTWARE_UTILS "Software/Utils")

if(ALICEVISION_HAVE_CUDA)
    alicevision_add_software(aliceVision_hardwareResources
        SOURCE main_hardwareResources.cpp
        FOLDER ${FOLDER_SOFTWARE_UTILS}
        LINKS aliceVision_system
              aliceVision_cmdline
              aliceVision_gpu
              Boost::program_options
    )
endif()

if(ALICEVISION_BUILD_SFM)
    # Uncertainty
    if(ALICEVISION_HAVE_UNCERTAINTYTE)
        alicevision_add_software(aliceVision_computeUncertainty
            SOURCE main_computeUncertainty.cpp
            FOLDER ${FOLDER_SOFTWARE_UTILS}
            LINKS aliceVision_sfm
                  aliceVision_system
                  aliceVision_cmdline
                  ${CUDA_LIBRARIES}
                  ${CUDA_CUBLAS_LIBRARIES}
                  ${CUDA_cusparse_LIBRARY}
                  ${UNCERTAINTYTE_LIBRARY}
                  Boost::program_options
            INCLUDE_DIRS ${UNCERTAINTYTE_INCLUDE_DIR}
        )
        # message(warning "UNCERTAINTYTE_LIBRARY: ${UNCERTAINTYTE_LIBRARY}")
        # message(warning "CUDA_LIBRARIES: ${CUDA_LIBRARIES}")
        # message(warning "CUDA_CUBLAS_LIBRARIES: ${CUDA_CUBLAS_LIBRARIES}")
        # message(warning "CUDA_cusparse_LIBRARY: ${CUDA_cusparse_LIBRARY}")
    endif()

    alicevision_add_software(aliceVision_imageProcessing 
        SOURCE main_imageProcessing.cpp
        FOLDER ${FOLDER_SOFTWARE_UTILS}
        LINKS aliceVision_system
              aliceVision_cmdline
              aliceVision_sensorDB
              aliceVision_image
              aliceVision_feature
              aliceVision_sfm
              aliceVision_sfmData
              aliceVision_sfmDataIO
              aliceVision_lensCorrectionProfile
              ${Boost_LIBRARIES}
    )

    if(ALICEVISION_HAVE_OPENCV)
        target_link_libraries(aliceVision_imageProcessing_exe PRIVATE ${OpenCV_LIBS})
    endif()

    alicevision_add_software(aliceVision_importMiddlebury
        SOURCE main_importMiddlebury.cpp
        FOLDER ${FOLDER_SOFTWARE_UTILS}
        LINKS aliceVision_numeric
              aliceVision_geometry
              aliceVision_sfmData
              aliceVision_sfmDataIO
              aliceVision_system
              aliceVision_cmdline
              ${Boost_LIBRARIES}
    )

    # Voctree creation
    alicevision_add_software(aliceVision_voctreeCreation
        SOURCE main_voctreeCreation.cpp
        FOLDER ${FOLDER_SOFTWARE_UTILS}
        LINKS aliceVision_voctree
              aliceVision_feature
              aliceVision_sfmData
              aliceVision_sfmDataIO
              aliceVision_system
              aliceVision_cmdline
              Boost::program_options
    )

    # Voctree query utility
    alicevision_add_software(aliceVision_voctreeQueryUtility
        SOURCE main_voctreeQueryUtility.cpp
        FOLDER ${FOLDER_SOFTWARE_UTILS}
        LINKS aliceVision_voctree
              aliceVision_sfm
              aliceVision_sfmData
              aliceVision_sfmDataIO
              aliceVision_system
              aliceVision_cmdline
              Boost::program_options
              Boost::boost
              Boost::timer
    )

    # Voctree statistics
    alicevision_add_software(aliceVision_voctreeStatistics
        SOURCE main_voctreeStatistics.cpp
        FOLDER ${FOLDER_SOFTWARE_UTILS}
        LINKS aliceVision_voctree
              aliceVision_sfmData
              aliceVision_system
              aliceVision_cmdline
              aliceVision_sfmDataIO
              Boost::program_options
              Boost::boost
    )

    # Frustrum filtering
    alicevision_add_software(aliceVision_frustumFiltering
        SOURCE main_frustumFiltering.cpp
        FOLDER ${FOLDER_SOFTWARE_UTILS}
        LINKS aliceVision_system
              aliceVision_cmdline
              aliceVision_feature
              aliceVision_matchingImageCollection
              aliceVision_sfm
              aliceVision_sfmData
              aliceVision_sfmDataIO
              Boost::program_options
              Boost::filesystem
    )

    # Transform rig
    if(ALICEVISION_HAVE_ALEMBIC)
        alicevision_add_software(aliceVision_rigTransform
            SOURCE main_rigTransform.cpp
            FOLDER ${FOLDER_SOFTWARE_UTILS}
            LINKS aliceVision_sfmData
                  aliceVision_sfmDataIO
                  aliceVision_localization
                  aliceVision_dataio
                  aliceVision_rig
                  aliceVision_system
                  aliceVision_cmdline
                  Boost::program_options
                  Boost::filesystem
        )
    endif()

    # SfM quality evaluation
    # - quality comparison against a GT camera path (MultiView Evaluation dataset)
    alicevision_add_software(aliceVision_qualityEvaluation
        SOURCE main_qualityEvaluation.cpp
        FOLDER ${FOLDER_SOFTWARE_UTILS}
        LINKS aliceVision_system
              aliceVision_cmdline
              aliceVision_feature
              aliceVision_sfmData
              aliceVision_sfmDataIO
              Boost::program_options
              Boost::filesystem
    )

<<<<<<< HEAD
# SfM quality evaluation
# - quality comparison against a GT camera path (MultiView Evaluation dataset)
alicevision_add_software(aliceVision_qualityEvaluation
  SOURCE main_qualityEvaluation.cpp
  FOLDER ${FOLDER_SOFTWARE_UTILS}
  LINKS aliceVision_system
        aliceVision_cmdline
        aliceVision_feature
        aliceVision_sfmData
        aliceVision_sfmDataIO
        Boost::program_options
        Boost::filesystem
)

# SfM alignment
alicevision_add_software(aliceVision_sfmAlignment
  SOURCE main_sfmAlignment.cpp
  FOLDER ${FOLDER_SOFTWARE_UTILS}
  LINKS aliceVision_system
        aliceVision_cmdline
        aliceVision_feature
        aliceVision_sfm
        aliceVision_sfmData
        aliceVision_sfmDataIO
        Boost::program_options
)

# SfM transfer
alicevision_add_software(aliceVision_sfmTransfer
  SOURCE main_sfmTransfer.cpp
  FOLDER ${FOLDER_SOFTWARE_UTILS}
  LINKS aliceVision_system
        aliceVision_cmdline
        aliceVision_feature
        aliceVision_sfm
        aliceVision_sfmData
        aliceVision_sfmDataIO
        Boost::program_options
)

# SfM transform
SET(GeographicLib "")
if(ALICEVISION_HAVE_GEOGRAPHIC)
  SET(GeographicLib ${GeographicLib_LIBRARY})
endif()
alicevision_add_software(aliceVision_sfmTransform
  SOURCE main_sfmTransform.cpp
  FOLDER ${FOLDER_SOFTWARE_UTILS}
  LINKS aliceVision_system
        aliceVision_cmdline
        aliceVision_feature
        aliceVision_sfm
        aliceVision_sfmData
        aliceVision_sfmDataIO
        Boost::program_options
	${GeographicLib}
)

# SfM Regression
alicevision_add_software(aliceVision_sfmRegression
  SOURCE main_sfmRegression.cpp
  FOLDER ${FOLDER_SOFTWARE_UTILS}
  LINKS aliceVision_system
        aliceVision_cmdline
        aliceVision_feature
        aliceVision_sfm
        aliceVision_sfmData
        aliceVision_sfmDataIO
        Boost::program_options
)

# SfM split reconstructed
alicevision_add_software(aliceVision_sfmSplitReconstructed
  SOURCE main_sfmSplitReconstructed.cpp
  FOLDER ${FOLDER_SOFTWARE_UTILS}
  LINKS aliceVision_system
        aliceVision_cmdline
        aliceVision_sfmData
        aliceVision_sfmDataIO
        Boost::program_options
)

# SfM color harmonize
alicevision_add_software(aliceVision_sfmColorHarmonize
  SOURCE main_sfmColorHarmonize.cpp
         sfmColorHarmonize/colorHarmonizeEngineGlobal.cpp # TODO
  FOLDER ${FOLDER_SOFTWARE_UTILS}
  LINKS aliceVision_system
        aliceVision_cmdline
        aliceVision_image
        aliceVision_feature
        aliceVision_kvld
        aliceVision_sfm
        aliceVision_sfmData
        aliceVision_sfmDataIO
        aliceVision_colorHarmonization
        Coin::Clp
        Coin::CoinUtils
        Coin::Osi
        Boost::program_options
        Boost::filesystem
        Boost::boost
        Boost::timer
)

# SfM localization
alicevision_add_software(aliceVision_sfmLocalization
  SOURCE main_sfmLocalization.cpp
  FOLDER ${FOLDER_SOFTWARE_UTILS}
  LINKS aliceVision_system
        aliceVision_cmdline
        aliceVision_feature
        aliceVision_sfm
        aliceVision_sfmData
        aliceVision_sfmDataIO
        Boost::program_options
        Boost::filesystem
)

# Keyframe selection
# - export keyframes from video files / image sequence directories
if(ALICEVISION_HAVE_OPENCV)
  alicevision_add_software(aliceVision_keyframeSelection
    SOURCE main_keyframeSelection.cpp
    FOLDER ${FOLDER_SOFTWARE_UTILS}
    LINKS aliceVision_system
          aliceVision_cmdline
          aliceVision_image
          aliceVision_keyframe
          ${OPENIMAGEIO_LIBRARIES}
          Boost::program_options
          Boost::filesystem
)
endif()
=======
    # SfM alignment
    alicevision_add_software(aliceVision_sfmAlignment
        SOURCE main_sfmAlignment.cpp
        FOLDER ${FOLDER_SOFTWARE_UTILS}
        LINKS aliceVision_system
              aliceVision_cmdline
              aliceVision_feature
              aliceVision_sfm
              aliceVision_sfmData
              aliceVision_sfmDataIO
              Boost::program_options
    )
>>>>>>> 175af3ef

    # SfM transfer
    alicevision_add_software(aliceVision_sfmTransfer
        SOURCE main_sfmTransfer.cpp
        FOLDER ${FOLDER_SOFTWARE_UTILS}
        LINKS aliceVision_system
              aliceVision_cmdline
              aliceVision_feature
              aliceVision_sfm
              aliceVision_sfmData
              aliceVision_sfmDataIO
              Boost::program_options
    )

    # SfM transform
    alicevision_add_software(aliceVision_sfmTransform
        SOURCE main_sfmTransform.cpp
        FOLDER ${FOLDER_SOFTWARE_UTILS}
        LINKS aliceVision_system
              aliceVision_cmdline
              aliceVision_feature
              aliceVision_sfm
              aliceVision_sfmData
              aliceVision_sfmDataIO
              Boost::program_options
    )

    # SfM Regression
    alicevision_add_software(aliceVision_sfmRegression
        SOURCE main_sfmRegression.cpp
        FOLDER ${FOLDER_SOFTWARE_UTILS}
        LINKS aliceVision_system
              aliceVision_cmdline
              aliceVision_feature
              aliceVision_sfm
              aliceVision_sfmData
              aliceVision_sfmDataIO
              Boost::program_options
    )

    # SfM split reconstructed
    alicevision_add_software(aliceVision_sfmSplitReconstructed
        SOURCE main_sfmSplitReconstructed.cpp
        FOLDER ${FOLDER_SOFTWARE_UTILS}
        LINKS aliceVision_system
              aliceVision_cmdline
              aliceVision_sfmData
              aliceVision_sfmDataIO
              Boost::program_options
    )

    # SfM color harmonize
    alicevision_add_software(aliceVision_sfmColorHarmonize
        SOURCE main_sfmColorHarmonize.cpp
               sfmColorHarmonize/colorHarmonizeEngineGlobal.cpp # TODO
        FOLDER ${FOLDER_SOFTWARE_UTILS}
        LINKS aliceVision_system
              aliceVision_cmdline
              aliceVision_image
              aliceVision_feature
              aliceVision_kvld
              aliceVision_sfm
              aliceVision_sfmData
              aliceVision_sfmDataIO
              aliceVision_colorHarmonization
              Coin::Clp
              Coin::CoinUtils
              Coin::Osi
              Boost::program_options
              Boost::filesystem
              Boost::boost
              Boost::timer
    )

    # SfM localization
    alicevision_add_software(aliceVision_sfmLocalization
        SOURCE main_sfmLocalization.cpp
        FOLDER ${FOLDER_SOFTWARE_UTILS}
        LINKS aliceVision_system
              aliceVision_cmdline
              aliceVision_feature
              aliceVision_sfm
              aliceVision_sfmData
              aliceVision_sfmDataIO
              Boost::program_options
              Boost::filesystem
    )

    # Keyframe selection
    # - export keyframes from video files / image sequence directories
    if(ALICEVISION_HAVE_OPENCV)
        alicevision_add_software(aliceVision_keyframeSelection
            SOURCE main_keyframeSelection.cpp
            FOLDER ${FOLDER_SOFTWARE_UTILS}
            LINKS aliceVision_system
                  aliceVision_cmdline
                  aliceVision_image
                  aliceVision_keyframe
                  ${OPENIMAGEIO_LIBRARIES}
                  Boost::program_options
                  Boost::filesystem
        )
    endif()


    # Print distances between 3D objects
    alicevision_add_software(aliceVision_sfmDistances
        SOURCE main_sfmDistances.cpp
        FOLDER ${FOLDER_SOFTWARE_UTILS}
        LINKS aliceVision_sfm
              aliceVision_sfmData
              aliceVision_sfmDataIO
              aliceVision_system
              aliceVision_cmdline
              ${Boost_LIBRARIES}
    )

    # Project 180° fisheye images into equirectangular
    alicevision_add_software(aliceVision_fisheyeProjection
        SOURCE main_fisheyeProjection.cpp
        FOLDER ${FOLDER_SOFTWARE_UTILS}
        LINKS aliceVision_system
              aliceVision_cmdline
              aliceVision_numeric
              aliceVision_image
              ${OPENIMAGEIO_LIBRARIES}
              ${Boost_LIBRARIES}
    )


    # Perform color chart detection
    if(ALICEVISION_HAVE_OPENCV_CONTRIB)
        alicevision_add_software(aliceVision_colorCheckerDetection
            SOURCE main_colorCheckerDetection.cpp
            FOLDER ${FOLDER_SOFTWARE_UTILS}
            LINKS aliceVision_system
                  aliceVision_cmdline
                  aliceVision_sfmData
                  aliceVision_sfmDataIO
                  Boost::program_options
                  Boost::filesystem
                  ${OpenCV_LIBS} # opencv_core  opencv_imgproc  opencv_video  opencv_imgcodecs  opencv_videoio  opencv_features2d  opencv_xfeatures2d
                  opencv_mcc
        )

        # Apply calibration
        alicevision_add_software(aliceVision_applyCalibration
            SOURCE main_applyCalibration.cpp
            FOLDER ${FOLDER_SOFTWARE_UTILS}
            LINKS aliceVision_system
                  aliceVision_cmdline
                  aliceVision_sfmData
                  aliceVision_sfmDataIO
                  aliceVision_camera
                  Boost::program_options
        )
    endif()


    # Perform color correction
    if(ALICEVISION_HAVE_OPENCV_CONTRIB)
        alicevision_add_software(aliceVision_colorCheckerCorrection
            SOURCE main_colorCheckerCorrection.cpp
            FOLDER ${FOLDER_SOFTWARE_UTILS}
            LINKS aliceVision_system
                  aliceVision_cmdline
                  aliceVision_sfmData
                  aliceVision_sfmDataIO
                  Boost::program_options
                  Boost::filesystem
                  ${OpenCV_LIBS} # opencv_core  opencv_imgproc  opencv_video  opencv_imgcodecs  opencv_videoio  opencv_features2d  opencv_xfeatures2d
                  opencv_mcc
        )
    endif()

endif() # ALICEVISION_BUILD_SFM

if (ALICEVISION_BUILD_PANORAMA)
    # Split 360 images in input in order to export square images
    alicevision_add_software(aliceVision_split360Images
        SOURCE main_split360Images.cpp
        FOLDER ${FOLDER_SOFTWARE_UTILS}
        LINKS aliceVision_system
              aliceVision_cmdline
              aliceVision_numeric
              aliceVision_image
              aliceVision_panorama
              aliceVision_sfmData
              aliceVision_sfmDataIO
              aliceVision_camera
              ${OPENIMAGEIO_LIBRARIES}
              Boost::program_options
              Boost::filesystem
    )
endif()

if(ALICEVISION_BUILD_MVS)

    # Lighting estimation from picture, albedo and geometry
    alicevision_add_software(aliceVision_lightingEstimation
        SOURCE main_lightingEstimation.cpp
        FOLDER ${FOLDER_SOFTWARE_UTILS}
        LINKS aliceVision_system
              aliceVision_cmdline
              aliceVision_numeric
              aliceVision_sfmData
              aliceVision_sfmDataIO
              aliceVision_mvsUtils
              aliceVision_image
              aliceVision_lightingEstimation
              ${Boost_LIBRARIES}
    )


    # Lighting estimation from picture, albedo and geometry
    alicevision_add_software(aliceVision_generateSampleScene
        SOURCE main_generateSampleScene.cpp
        FOLDER ${FOLDER_SOFTWARE_UTILS}
        LINKS aliceVision_system
              aliceVision_cmdline
              aliceVision_numeric
              aliceVision_sfmData
              aliceVision_sfmDataIO
              aliceVision_mvsUtils
              ${Boost_LIBRARIES}
    )

    # Merge two meshes
    alicevision_add_software(aliceVision_mergeMeshes
        SOURCE main_mergeMeshes.cpp
        FOLDER ${FOLDER_SOFTWARE_UTILS}
        LINKS aliceVision_system
              aliceVision_cmdline
              aliceVision_numeric
              Geogram::geogram
              ${Boost_LIBRARIES}
    )

endif() # ALICEVISION_BUILD_MVS<|MERGE_RESOLUTION|>--- conflicted
+++ resolved
@@ -4,158 +4,145 @@
 # Software PROPERTY FOLDER is 'Software/Utils'
 set(FOLDER_SOFTWARE_UTILS "Software/Utils")
 
+
 if(ALICEVISION_HAVE_CUDA)
-    alicevision_add_software(aliceVision_hardwareResources
-        SOURCE main_hardwareResources.cpp
-        FOLDER ${FOLDER_SOFTWARE_UTILS}
-        LINKS aliceVision_system
-              aliceVision_cmdline
-              aliceVision_gpu
-              Boost::program_options
+alicevision_add_software(aliceVision_hardwareResources
+  SOURCE main_hardwareResources.cpp
+  FOLDER ${FOLDER_SOFTWARE_UTILS}
+  LINKS aliceVision_system
+        aliceVision_cmdline
+        aliceVision_gpu
+        Boost::program_options
+)
+endif()
+
+if(ALICEVISION_BUILD_SFM)
+# Uncertainty
+if(ALICEVISION_HAVE_UNCERTAINTYTE)
+    alicevision_add_software(aliceVision_computeUncertainty
+      SOURCE main_computeUncertainty.cpp
+      FOLDER ${FOLDER_SOFTWARE_UTILS}
+      LINKS aliceVision_sfm
+            aliceVision_system
+            aliceVision_cmdline
+            ${CUDA_LIBRARIES}
+            ${CUDA_CUBLAS_LIBRARIES}
+            ${CUDA_cusparse_LIBRARY}
+            ${UNCERTAINTYTE_LIBRARY}
+            Boost::program_options
+      INCLUDE_DIRS ${UNCERTAINTYTE_INCLUDE_DIR}
     )
-endif()
-
-if(ALICEVISION_BUILD_SFM)
-    # Uncertainty
-    if(ALICEVISION_HAVE_UNCERTAINTYTE)
-        alicevision_add_software(aliceVision_computeUncertainty
-            SOURCE main_computeUncertainty.cpp
-            FOLDER ${FOLDER_SOFTWARE_UTILS}
-            LINKS aliceVision_sfm
-                  aliceVision_system
-                  aliceVision_cmdline
-                  ${CUDA_LIBRARIES}
-                  ${CUDA_CUBLAS_LIBRARIES}
-                  ${CUDA_cusparse_LIBRARY}
-                  ${UNCERTAINTYTE_LIBRARY}
-                  Boost::program_options
-            INCLUDE_DIRS ${UNCERTAINTYTE_INCLUDE_DIR}
-        )
-        # message(warning "UNCERTAINTYTE_LIBRARY: ${UNCERTAINTYTE_LIBRARY}")
-        # message(warning "CUDA_LIBRARIES: ${CUDA_LIBRARIES}")
-        # message(warning "CUDA_CUBLAS_LIBRARIES: ${CUDA_CUBLAS_LIBRARIES}")
-        # message(warning "CUDA_cusparse_LIBRARY: ${CUDA_cusparse_LIBRARY}")
-    endif()
-
-    alicevision_add_software(aliceVision_imageProcessing 
-        SOURCE main_imageProcessing.cpp
-        FOLDER ${FOLDER_SOFTWARE_UTILS}
-        LINKS aliceVision_system
-              aliceVision_cmdline
-              aliceVision_sensorDB
-              aliceVision_image
-              aliceVision_feature
-              aliceVision_sfm
-              aliceVision_sfmData
-              aliceVision_sfmDataIO
-              aliceVision_lensCorrectionProfile
-              ${Boost_LIBRARIES}
-    )
-
-    if(ALICEVISION_HAVE_OPENCV)
-        target_link_libraries(aliceVision_imageProcessing_exe PRIVATE ${OpenCV_LIBS})
-    endif()
-
-    alicevision_add_software(aliceVision_importMiddlebury
+# message(warning "UNCERTAINTYTE_LIBRARY: ${UNCERTAINTYTE_LIBRARY}")
+# message(warning "CUDA_LIBRARIES: ${CUDA_LIBRARIES}")
+# message(warning "CUDA_CUBLAS_LIBRARIES: ${CUDA_CUBLAS_LIBRARIES}")
+# message(warning "CUDA_cusparse_LIBRARY: ${CUDA_cusparse_LIBRARY}")
+endif()
+
+alicevision_add_software(aliceVision_imageProcessing 
+    SOURCE main_imageProcessing.cpp
+    FOLDER ${FOLDER_SOFTWARE_UTILS}
+    LINKS aliceVision_system
+        aliceVision_cmdline
+        aliceVision_sensorDB
+        aliceVision_image
+        aliceVision_feature
+        aliceVision_sfm
+        aliceVision_sfmData
+        aliceVision_sfmDataIO
+        aliceVision_lensCorrectionProfile
+        ${Boost_LIBRARIES}
+)
+
+if(ALICEVISION_HAVE_OPENCV)
+  target_link_libraries(aliceVision_imageProcessing_exe PRIVATE ${OpenCV_LIBS})
+endif()
+
+alicevision_add_software(aliceVision_importMiddlebury
         SOURCE main_importMiddlebury.cpp
         FOLDER ${FOLDER_SOFTWARE_UTILS}
-        LINKS aliceVision_numeric
-              aliceVision_geometry
-              aliceVision_sfmData
-              aliceVision_sfmDataIO
-              aliceVision_system
-              aliceVision_cmdline
-              ${Boost_LIBRARIES}
-    )
-
-    # Voctree creation
-    alicevision_add_software(aliceVision_voctreeCreation
-        SOURCE main_voctreeCreation.cpp
-        FOLDER ${FOLDER_SOFTWARE_UTILS}
-        LINKS aliceVision_voctree
-              aliceVision_feature
-              aliceVision_sfmData
-              aliceVision_sfmDataIO
-              aliceVision_system
-              aliceVision_cmdline
-              Boost::program_options
-    )
-
-    # Voctree query utility
-    alicevision_add_software(aliceVision_voctreeQueryUtility
-        SOURCE main_voctreeQueryUtility.cpp
-        FOLDER ${FOLDER_SOFTWARE_UTILS}
-        LINKS aliceVision_voctree
-              aliceVision_sfm
-              aliceVision_sfmData
-              aliceVision_sfmDataIO
-              aliceVision_system
-              aliceVision_cmdline
-              Boost::program_options
-              Boost::boost
-              Boost::timer
-    )
-
-    # Voctree statistics
-    alicevision_add_software(aliceVision_voctreeStatistics
-        SOURCE main_voctreeStatistics.cpp
-        FOLDER ${FOLDER_SOFTWARE_UTILS}
-        LINKS aliceVision_voctree
-              aliceVision_sfmData
-              aliceVision_system
-              aliceVision_cmdline
-              aliceVision_sfmDataIO
-              Boost::program_options
-              Boost::boost
-    )
-
-    # Frustrum filtering
-    alicevision_add_software(aliceVision_frustumFiltering
-        SOURCE main_frustumFiltering.cpp
-        FOLDER ${FOLDER_SOFTWARE_UTILS}
-        LINKS aliceVision_system
-              aliceVision_cmdline
-              aliceVision_feature
-              aliceVision_matchingImageCollection
-              aliceVision_sfm
-              aliceVision_sfmData
-              aliceVision_sfmDataIO
-              Boost::program_options
-              Boost::filesystem
-    )
-
-    # Transform rig
-    if(ALICEVISION_HAVE_ALEMBIC)
-        alicevision_add_software(aliceVision_rigTransform
-            SOURCE main_rigTransform.cpp
-            FOLDER ${FOLDER_SOFTWARE_UTILS}
-            LINKS aliceVision_sfmData
-                  aliceVision_sfmDataIO
-                  aliceVision_localization
-                  aliceVision_dataio
-                  aliceVision_rig
-                  aliceVision_system
-                  aliceVision_cmdline
-                  Boost::program_options
-                  Boost::filesystem
+        LINKS
+        aliceVision_numeric
+        aliceVision_geometry
+        aliceVision_sfmData
+        aliceVision_sfmDataIO
+        aliceVision_system
+        aliceVision_cmdline
+        ${Boost_LIBRARIES}
         )
-    endif()
-
-    # SfM quality evaluation
-    # - quality comparison against a GT camera path (MultiView Evaluation dataset)
-    alicevision_add_software(aliceVision_qualityEvaluation
-        SOURCE main_qualityEvaluation.cpp
-        FOLDER ${FOLDER_SOFTWARE_UTILS}
-        LINKS aliceVision_system
-              aliceVision_cmdline
-              aliceVision_feature
-              aliceVision_sfmData
-              aliceVision_sfmDataIO
-              Boost::program_options
-              Boost::filesystem
-    )
-
-<<<<<<< HEAD
+
+# Voctree creation
+alicevision_add_software(aliceVision_voctreeCreation
+  SOURCE main_voctreeCreation.cpp
+  FOLDER ${FOLDER_SOFTWARE_UTILS}
+  LINKS aliceVision_voctree
+        aliceVision_feature
+        aliceVision_sfmData
+        aliceVision_sfmDataIO
+        aliceVision_system
+        aliceVision_cmdline
+        Boost::program_options
+)
+
+# Voctree query utility
+alicevision_add_software(aliceVision_voctreeQueryUtility
+  SOURCE main_voctreeQueryUtility.cpp
+  FOLDER ${FOLDER_SOFTWARE_UTILS}
+  LINKS aliceVision_voctree
+        aliceVision_sfm
+        aliceVision_sfmData
+        aliceVision_sfmDataIO
+        aliceVision_system
+        aliceVision_cmdline
+        Boost::program_options
+        Boost::boost
+        Boost::timer
+)
+
+# Voctree statistics
+alicevision_add_software(aliceVision_voctreeStatistics
+  SOURCE main_voctreeStatistics.cpp
+  FOLDER ${FOLDER_SOFTWARE_UTILS}
+  LINKS aliceVision_voctree
+        aliceVision_sfmData
+        aliceVision_system
+        aliceVision_cmdline
+        aliceVision_sfmDataIO
+        Boost::program_options
+        Boost::boost
+)
+
+# Frustrum filtering
+alicevision_add_software(aliceVision_frustumFiltering
+  SOURCE main_frustumFiltering.cpp
+  FOLDER ${FOLDER_SOFTWARE_UTILS}
+  LINKS aliceVision_system
+        aliceVision_cmdline
+        aliceVision_feature
+        aliceVision_matchingImageCollection
+        aliceVision_sfm
+        aliceVision_sfmData
+        aliceVision_sfmDataIO
+        Boost::program_options
+        Boost::filesystem
+)
+
+# Transform rig
+if(ALICEVISION_HAVE_ALEMBIC)
+  alicevision_add_software(aliceVision_rigTransform
+    SOURCE main_rigTransform.cpp
+    FOLDER ${FOLDER_SOFTWARE_UTILS}
+    LINKS aliceVision_sfmData
+          aliceVision_sfmDataIO
+          aliceVision_localization
+          aliceVision_dataio
+          aliceVision_rig
+          aliceVision_system
+          aliceVision_cmdline
+          Boost::program_options
+          Boost::filesystem
+  )
+endif()
+
 # SfM quality evaluation
 # - quality comparison against a GT camera path (MultiView Evaluation dataset)
 alicevision_add_software(aliceVision_qualityEvaluation
@@ -290,256 +277,138 @@
           Boost::filesystem
 )
 endif()
-=======
-    # SfM alignment
-    alicevision_add_software(aliceVision_sfmAlignment
-        SOURCE main_sfmAlignment.cpp
-        FOLDER ${FOLDER_SOFTWARE_UTILS}
-        LINKS aliceVision_system
-              aliceVision_cmdline
-              aliceVision_feature
-              aliceVision_sfm
-              aliceVision_sfmData
-              aliceVision_sfmDataIO
-              Boost::program_options
-    )
->>>>>>> 175af3ef
-
-    # SfM transfer
-    alicevision_add_software(aliceVision_sfmTransfer
-        SOURCE main_sfmTransfer.cpp
-        FOLDER ${FOLDER_SOFTWARE_UTILS}
-        LINKS aliceVision_system
-              aliceVision_cmdline
-              aliceVision_feature
-              aliceVision_sfm
-              aliceVision_sfmData
-              aliceVision_sfmDataIO
-              Boost::program_options
-    )
-
-    # SfM transform
-    alicevision_add_software(aliceVision_sfmTransform
-        SOURCE main_sfmTransform.cpp
-        FOLDER ${FOLDER_SOFTWARE_UTILS}
-        LINKS aliceVision_system
-              aliceVision_cmdline
-              aliceVision_feature
-              aliceVision_sfm
-              aliceVision_sfmData
-              aliceVision_sfmDataIO
-              Boost::program_options
-    )
-
-    # SfM Regression
-    alicevision_add_software(aliceVision_sfmRegression
-        SOURCE main_sfmRegression.cpp
-        FOLDER ${FOLDER_SOFTWARE_UTILS}
-        LINKS aliceVision_system
-              aliceVision_cmdline
-              aliceVision_feature
-              aliceVision_sfm
-              aliceVision_sfmData
-              aliceVision_sfmDataIO
-              Boost::program_options
-    )
-
-    # SfM split reconstructed
-    alicevision_add_software(aliceVision_sfmSplitReconstructed
-        SOURCE main_sfmSplitReconstructed.cpp
-        FOLDER ${FOLDER_SOFTWARE_UTILS}
-        LINKS aliceVision_system
-              aliceVision_cmdline
-              aliceVision_sfmData
-              aliceVision_sfmDataIO
-              Boost::program_options
-    )
-
-    # SfM color harmonize
-    alicevision_add_software(aliceVision_sfmColorHarmonize
-        SOURCE main_sfmColorHarmonize.cpp
-               sfmColorHarmonize/colorHarmonizeEngineGlobal.cpp # TODO
-        FOLDER ${FOLDER_SOFTWARE_UTILS}
-        LINKS aliceVision_system
-              aliceVision_cmdline
-              aliceVision_image
-              aliceVision_feature
-              aliceVision_kvld
-              aliceVision_sfm
-              aliceVision_sfmData
-              aliceVision_sfmDataIO
-              aliceVision_colorHarmonization
-              Coin::Clp
-              Coin::CoinUtils
-              Coin::Osi
-              Boost::program_options
-              Boost::filesystem
-              Boost::boost
-              Boost::timer
-    )
-
-    # SfM localization
-    alicevision_add_software(aliceVision_sfmLocalization
-        SOURCE main_sfmLocalization.cpp
-        FOLDER ${FOLDER_SOFTWARE_UTILS}
-        LINKS aliceVision_system
-              aliceVision_cmdline
-              aliceVision_feature
-              aliceVision_sfm
-              aliceVision_sfmData
-              aliceVision_sfmDataIO
-              Boost::program_options
-              Boost::filesystem
-    )
-
-    # Keyframe selection
-    # - export keyframes from video files / image sequence directories
-    if(ALICEVISION_HAVE_OPENCV)
-        alicevision_add_software(aliceVision_keyframeSelection
-            SOURCE main_keyframeSelection.cpp
-            FOLDER ${FOLDER_SOFTWARE_UTILS}
-            LINKS aliceVision_system
-                  aliceVision_cmdline
-                  aliceVision_image
-                  aliceVision_keyframe
-                  ${OPENIMAGEIO_LIBRARIES}
-                  Boost::program_options
-                  Boost::filesystem
-        )
-    endif()
-
-
-    # Print distances between 3D objects
-    alicevision_add_software(aliceVision_sfmDistances
-        SOURCE main_sfmDistances.cpp
-        FOLDER ${FOLDER_SOFTWARE_UTILS}
-        LINKS aliceVision_sfm
-              aliceVision_sfmData
-              aliceVision_sfmDataIO
-              aliceVision_system
-              aliceVision_cmdline
-              ${Boost_LIBRARIES}
-    )
-
-    # Project 180° fisheye images into equirectangular
-    alicevision_add_software(aliceVision_fisheyeProjection
-        SOURCE main_fisheyeProjection.cpp
-        FOLDER ${FOLDER_SOFTWARE_UTILS}
-        LINKS aliceVision_system
-              aliceVision_cmdline
-              aliceVision_numeric
-              aliceVision_image
-              ${OPENIMAGEIO_LIBRARIES}
-              ${Boost_LIBRARIES}
-    )
-
-
-    # Perform color chart detection
-    if(ALICEVISION_HAVE_OPENCV_CONTRIB)
-        alicevision_add_software(aliceVision_colorCheckerDetection
-            SOURCE main_colorCheckerDetection.cpp
-            FOLDER ${FOLDER_SOFTWARE_UTILS}
-            LINKS aliceVision_system
-                  aliceVision_cmdline
-                  aliceVision_sfmData
-                  aliceVision_sfmDataIO
-                  Boost::program_options
-                  Boost::filesystem
-                  ${OpenCV_LIBS} # opencv_core  opencv_imgproc  opencv_video  opencv_imgcodecs  opencv_videoio  opencv_features2d  opencv_xfeatures2d
-                  opencv_mcc
-        )
-
-        # Apply calibration
-        alicevision_add_software(aliceVision_applyCalibration
-            SOURCE main_applyCalibration.cpp
-            FOLDER ${FOLDER_SOFTWARE_UTILS}
-            LINKS aliceVision_system
-                  aliceVision_cmdline
-                  aliceVision_sfmData
-                  aliceVision_sfmDataIO
-                  aliceVision_camera
-                  Boost::program_options
-        )
-    endif()
-
-
-    # Perform color correction
-    if(ALICEVISION_HAVE_OPENCV_CONTRIB)
-        alicevision_add_software(aliceVision_colorCheckerCorrection
-            SOURCE main_colorCheckerCorrection.cpp
-            FOLDER ${FOLDER_SOFTWARE_UTILS}
-            LINKS aliceVision_system
-                  aliceVision_cmdline
-                  aliceVision_sfmData
-                  aliceVision_sfmDataIO
-                  Boost::program_options
-                  Boost::filesystem
-                  ${OpenCV_LIBS} # opencv_core  opencv_imgproc  opencv_video  opencv_imgcodecs  opencv_videoio  opencv_features2d  opencv_xfeatures2d
-                  opencv_mcc
-        )
-    endif()
+
+
+# Print distances between 3D objects
+alicevision_add_software(aliceVision_sfmDistances
+  SOURCE main_sfmDistances.cpp
+  FOLDER ${FOLDER_SOFTWARE_UTILS}
+  LINKS aliceVision_sfm
+        aliceVision_sfmData
+        aliceVision_sfmDataIO
+        aliceVision_system
+        aliceVision_cmdline
+        ${Boost_LIBRARIES}
+)
+
+# Split 360 images in input in order to export square images
+alicevision_add_software(aliceVision_split360Images
+  SOURCE main_split360Images.cpp
+  FOLDER ${FOLDER_SOFTWARE_UTILS}
+  LINKS aliceVision_system
+        aliceVision_cmdline
+        aliceVision_numeric
+        aliceVision_image
+        aliceVision_panorama
+        aliceVision_sfmData
+        aliceVision_sfmDataIO
+        aliceVision_camera
+        ${OPENIMAGEIO_LIBRARIES}
+        Boost::program_options
+        Boost::filesystem
+)
+
+
+# Project 180° fisheye images into equirectangular
+alicevision_add_software(aliceVision_fisheyeProjection
+  SOURCE main_fisheyeProjection.cpp
+  FOLDER ${FOLDER_SOFTWARE_UTILS}
+  LINKS aliceVision_system
+        aliceVision_cmdline
+        aliceVision_numeric
+        aliceVision_image
+        ${OPENIMAGEIO_LIBRARIES}
+        ${Boost_LIBRARIES}
+)
+
+# Lighting estimation from picture, albedo and geometry
+alicevision_add_software(aliceVision_lightingEstimation
+  SOURCE main_lightingEstimation.cpp
+  FOLDER ${FOLDER_SOFTWARE_UTILS}
+  LINKS aliceVision_system
+        aliceVision_cmdline
+        aliceVision_numeric
+        aliceVision_sfmData
+        aliceVision_sfmDataIO
+        aliceVision_mvsUtils
+        aliceVision_image
+        aliceVision_lightingEstimation
+        ${Boost_LIBRARIES}
+)
+
+
+# Lighting estimation from picture, albedo and geometry
+alicevision_add_software(aliceVision_generateSampleScene
+  SOURCE main_generateSampleScene.cpp
+  FOLDER ${FOLDER_SOFTWARE_UTILS}
+  LINKS aliceVision_system
+        aliceVision_cmdline
+        aliceVision_numeric
+        aliceVision_sfmData
+        aliceVision_sfmDataIO
+        aliceVision_mvsUtils
+        ${Boost_LIBRARIES}
+)
+
+
+# Perform color chart detection
+if(ALICEVISION_HAVE_OPENCV_CONTRIB)
+  alicevision_add_software(aliceVision_colorCheckerDetection
+    SOURCE main_colorCheckerDetection.cpp
+    FOLDER ${FOLDER_SOFTWARE_UTILS}
+    LINKS aliceVision_system
+          aliceVision_cmdline
+          aliceVision_sfmData
+          aliceVision_sfmDataIO
+          Boost::program_options
+          Boost::filesystem
+          ${OpenCV_LIBS} # opencv_core  opencv_imgproc  opencv_video  opencv_imgcodecs  opencv_videoio  opencv_features2d  opencv_xfeatures2d
+          opencv_mcc
+)
+
+# Apply calibration
+alicevision_add_software(aliceVision_applyCalibration
+  SOURCE main_applyCalibration.cpp
+  FOLDER ${FOLDER_SOFTWARE_UTILS}
+  LINKS aliceVision_system
+        aliceVision_cmdline
+        aliceVision_sfmData
+        aliceVision_sfmDataIO
+        aliceVision_camera
+        Boost::program_options
+)
+endif()
+
+
+# Perform color correction
+if(ALICEVISION_HAVE_OPENCV_CONTRIB)
+  alicevision_add_software(aliceVision_colorCheckerCorrection
+    SOURCE main_colorCheckerCorrection.cpp
+    FOLDER ${FOLDER_SOFTWARE_UTILS}
+    LINKS aliceVision_system
+          aliceVision_cmdline
+          aliceVision_sfmData
+          aliceVision_sfmDataIO
+          Boost::program_options
+          Boost::filesystem
+          ${OpenCV_LIBS} # opencv_core  opencv_imgproc  opencv_video  opencv_imgcodecs  opencv_videoio  opencv_features2d  opencv_xfeatures2d
+          opencv_mcc
+)
+endif()
 
 endif() # ALICEVISION_BUILD_SFM
 
-if (ALICEVISION_BUILD_PANORAMA)
-    # Split 360 images in input in order to export square images
-    alicevision_add_software(aliceVision_split360Images
-        SOURCE main_split360Images.cpp
-        FOLDER ${FOLDER_SOFTWARE_UTILS}
-        LINKS aliceVision_system
-              aliceVision_cmdline
-              aliceVision_numeric
-              aliceVision_image
-              aliceVision_panorama
-              aliceVision_sfmData
-              aliceVision_sfmDataIO
-              aliceVision_camera
-              ${OPENIMAGEIO_LIBRARIES}
-              Boost::program_options
-              Boost::filesystem
-    )
-endif()
-
 if(ALICEVISION_BUILD_MVS)
 
-    # Lighting estimation from picture, albedo and geometry
-    alicevision_add_software(aliceVision_lightingEstimation
-        SOURCE main_lightingEstimation.cpp
-        FOLDER ${FOLDER_SOFTWARE_UTILS}
-        LINKS aliceVision_system
-              aliceVision_cmdline
-              aliceVision_numeric
-              aliceVision_sfmData
-              aliceVision_sfmDataIO
-              aliceVision_mvsUtils
-              aliceVision_image
-              aliceVision_lightingEstimation
-              ${Boost_LIBRARIES}
-    )
-
-
-    # Lighting estimation from picture, albedo and geometry
-    alicevision_add_software(aliceVision_generateSampleScene
-        SOURCE main_generateSampleScene.cpp
-        FOLDER ${FOLDER_SOFTWARE_UTILS}
-        LINKS aliceVision_system
-              aliceVision_cmdline
-              aliceVision_numeric
-              aliceVision_sfmData
-              aliceVision_sfmDataIO
-              aliceVision_mvsUtils
-              ${Boost_LIBRARIES}
-    )
-
-    # Merge two meshes
-    alicevision_add_software(aliceVision_mergeMeshes
-        SOURCE main_mergeMeshes.cpp
-        FOLDER ${FOLDER_SOFTWARE_UTILS}
-        LINKS aliceVision_system
-              aliceVision_cmdline
-              aliceVision_numeric
-              Geogram::geogram
-              ${Boost_LIBRARIES}
-    )
+# Merge two meshes
+alicevision_add_software(aliceVision_mergeMeshes
+  SOURCE main_mergeMeshes.cpp
+  FOLDER ${FOLDER_SOFTWARE_UTILS}
+  LINKS aliceVision_system
+        aliceVision_cmdline
+        aliceVision_numeric
+	Geogram::geogram
+        ${Boost_LIBRARIES}
+)
 
 endif() # ALICEVISION_BUILD_MVS